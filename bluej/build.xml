<?xml version="1.0" encoding="UTF-8"?>
<project name="bluej" default="ready-to-run">

    <!-- ************************************************************ -->
    <!-- set global properties for this build (and subproject builds} -->
    <!-- ************************************************************ -->
    <!-- it should not be necessary to edit any properties to build -->

    <!-- user specific properties that are edited to match local build environment-->
    <property file="build.properties"/>
    <dirname property="bluej_home" file="${ant.file}"/>

    <!-- 
     This is the only place you need to change the version number.
     After changing the version number the target "update-version-number" should be run -->
    <property name="bluej.version.major" value="4" />
    <property name="bluej.version.minor" value="0" />
    <property name="bluej.version.release" value="1" />
    <property name="bluej.version.suffix" value="" />
    <!-- suffix with no spaces, eg "pre2" -->
    <property name="bluej.version.nonspace.suffix" value="" />
    <!-- Suffix added after version number in output files -->
    <property name="bluej.rcsuffix" value=""/>
    
    <property name="bluej.version" value="${bluej.version.major}.${bluej.version.minor}.${bluej.version.release}${bluej.version.suffix}" />
    <property name="bluej.version.nosuffix" value="${bluej.version.major}.${bluej.version.minor}.${bluej.version.release}" />
    <property name="bluej.version.commas" value="${bluej.version.major},${bluej.version.minor},${bluej.version.release}" />
    <property name="bluej.version.nodots" value="${bluej.version.major}${bluej.version.minor}${bluej.version.release}${bluej.version.suffix}" />
    <property name="bluej.version.debian" value="${bluej.version.major}.${bluej.version.minor}.${bluej.version.release}${bluej.version.nonspace.suffix}" />

    <!-- Set up common directories -->
    <property name="core.doc" value="doc/all"/>
    <property name="extension.doc" value="doc/extensions"/>

    <property name="core.src" value="src"/>
    <property name="core.build" value="classes"/>
    <property name="boot.src" value="boot/src"/>
    <property name="boot.build" value="boot/classes"/>
    <property name="threadchecker.src" value="threadchecker/src"/>
    <property name="threadchecker.build" value="threadchecker/classes"/>
    <property name="threadchecker.pluginsrc" value="threadchecker/pluginsrc"/>
    <property name="threadchecker.pluginbuild" value="threadchecker/pluginclasses"/>
    <property name="test.src" value="test/src"/>
    <property name="test.build" value="test/classes"/>
    <property name="test.report" value="test/report"/>

    <property name="extensions.lib"  location="${bluej_home}/lib/extensions"/>

    <property name="boot.jar" value="${bluej_home}/lib/bluej.jar"/>
    <property name="core.jar" value="${bluej_home}/lib/bluejcore.jar"/>
    <property name="editor.jar" value="${bluej_home}/lib/bluejeditor.jar"/>
    <property name="extension.jar" value="${bluej_home}/lib/bluejext.jar"/>
    <property name="lang-stride.jar" value="${bluej_home}/lib/lang-stride.jar"/>
    <property name="greenfoot-native.jar" value="${bluej_home}/lib/greenfoot-native.jar"/>

    <!-- Set up classpath (does not include jar files built by us) -->
    <path id="bluej.class.path">
        <pathelement location="${bluej_home}/lib/AppleJavaExtensions.jar"/>
        <pathelement location="${bluej_home}/lib/junit-4.11.jar"/>
        <pathelement location="${bluej_home}/lib/hamcrest-core-1.3.jar"/>
        <pathelement location="${bluej_home}/lib/svnkit.jar"/>
        <pathelement location="${bluej_home}/lib/svnkit-javahl.jar"/>
        <pathelement location="${bluej_home}/lib/trilead.jar"/>
        <pathelement location="${bluej_home}/lib/antlr-runtime-3.4.jar"/>
        <pathelement location="${bluej_home}/lib/sequence-library-1.0.3.jar"/>
        <pathelement location="${bluej_home}/lib/sqljet-1.1.10.jar"/>
        <pathelement location="${bluej_home}/lib/httpclient-4.1.1.jar"/>
        <pathelement location="${bluej_home}/lib/httpcore-4.1.jar"/>
        <pathelement location="${bluej_home}/lib/httpmime-4.1.1.jar"/>
        <pathelement location="${bluej_home}/lib/commons-logging-api-1.1.2.jar"/>
        <pathelement location="${bluej_home}/lib/diffutils-1.2.1.jar"/>
        <pathelement location="${bluej_home}/lib/xom-1.2.9.jar"/>
        <pathelement location="${bluej_home}/lib/guava-17.0.jar"/>
        <pathelement location="${bluej_home}/lib/javassist-3.18.0.jar"/>
        <pathelement location="${bluej_home}/lib/commons-vfs2-2.0.jar"/>
        <pathelement location="${bluej_home}/lib/jsch-0.1.53.jar"/>
        <pathelement location="${bluej_home}/lib/org.eclipse.jgit-4.1.0.jar"/>
        <pathelement location="${bluej_home}/lib/nsmenufx-2.1.4.jar"/>
        <pathelement location="${build_java_home}/jre/lib/jfxrt.jar"/>
    </path>

    <!-- Set common compiler options -->
    <macrodef name="compile">
        <attribute name="srcdir"/>
        <attribute name="destdir"/>
        <attribute name="excludes" default=""/>
        <element name="options" optional="true" implicit="true"/>
        <sequential>
        <javac  executable="${build_java_home}/${java_command_dir_name}/javac"
                fork="yes"
                srcdir="@{srcdir}"
                destdir="@{destdir}"
                excludes="@{excludes}"
                source="1.8"
                target="1.8"
                deprecation="yes"
                includeantruntime="false"
                debug="true"
                encoding="utf-8">
            <options/>
        </javac>
        </sequential>
    </macrodef>

    <!--
      -  Compile the boot strap loader
     -->
    <target name="compile-boot" depends="compile-threadchecker">
        <mkdir dir="${boot.build}"/>
        <!-- Compile the java code from ${boot.src} into ${boot.build} -->
        <!-- Boot should not need any other jars or classes other than standard JDK -->
        <compile srcdir="${boot.src}"
                 destdir="${boot.build}">
            <classpath>
                <pathelement location="${threadchecker.build}"/>
                <pathelement location="${threadchecker.pluginbuild}"/>
                <pathelement location="${bluej_home}/lib/AppleJavaExtensions.jar"/>
                <pathelement location="${bluej_home}/lib/nsmenufx-2.1.4.jar"/>
            </classpath>
            <compilerarg value="-Xmaxerrs"/><compilerarg value="1000"/>
            <compilerarg value="-Xplugin:threadchecker.TCPlugin org.reflections"/>
        </compile>

    </target>

    <target name="compile-threadchecker">
        <mkdir dir="${threadchecker.build}"/>
        <mkdir dir="${threadchecker.pluginbuild}"/>
        <compile
            srcdir="${threadchecker.src}"
            destdir="${threadchecker.build}"/>
            <compile
            srcdir="${threadchecker.pluginsrc}"
            destdir="${threadchecker.pluginbuild}"

            >
            <classpath>
                <pathelement location="${build_java_home}/lib/tools.jar"/>
                <pathelement location="${threadchecker.build}"/>
            </classpath>
        </compile>
        <copy todir="${threadchecker.build}/META-INF">
            <fileset dir="${threadchecker.src}/META-INF"/>
        </copy>
    </target>


    <!--
      -  Compile the core classes (includes extension and editor classes)
     -->
    <target name="compile-core" depends="compile-threadchecker">
        <mkdir dir="${core.build}"/>
        <!-- Compile the java code from ${core.src} into ${core.build} -->
        <echo message="Excluding: ${srcexcludes}" />
        <compile srcdir="${core.src}"
                 destdir="${core.build}"
                 excludes="bluej/editor/moe/Moe.java,
                           bluej/editor/moe/**,
                           ${srcexcludes}">
            <classpath>
                <path refid="bluej.class.path"/>
                <pathelement location="${threadchecker.build}"/>
                <pathelement location="${threadchecker.pluginbuild}"/>
                <pathelement location="${boot.jar}"/>
                <pathelement location="${build_java_home}/lib/tools.jar"/>
            </classpath>
            <compilerarg value="-Xmaxerrs"/><compilerarg value="1000"/>
            <compilerarg value="-Xplugin:threadchecker.TCPlugin org.reflections"/>
            <!-- <compilerarg value="-J-XX:+UnlockCommercialFeatures"/>
            <compilerarg value="-J-XX:+FlightRecorder"/>
            <compilerarg value="-J-XX:StartFlightRecording=filename=nccb-without.jfr,duration=120s,settings=/Users/neil/workspace/BlueJ/nccb.jfc"/> -->
        </compile>
    </target>

    <target name="compile-test" depends="compile-boot, compile-core">
        <mkdir dir="${test.build}"/>
        <mkdir dir="${test.report}"/>
        <!-- Compile the java code from ${test.src} into ${test.build} -->
        <compile srcdir="${test.src}"
                 destdir="${test.build}">
            <classpath>
                <path refid="bluej.class.path"/>
                <pathelement location="${boot.build}"/>
                <pathelement location="${core.build}"/>
                <pathelement location="${build_java_home}/lib/tools.jar"/>
            </classpath>
        </compile>
    </target>

    <target name="jar-boot" depends="compile-boot">
        <!-- delete the old jar first. To make sure it gets recreated -->
        <delete quiet="true" file="${boot.jar}"/>
        <!-- this is the Boot, the resulting jar is bluej.jar for historic reasons -->
        <jar compress="yes" jarfile="${boot.jar}">
            <fileset dir="${boot.build}">
                <include name="bluej/Boot*.class"/>
                <include name="bluej/Splash*.class"/>
            </fileset>
            <fileset dir="${boot.src}">
                <include name="bluej/gen-bluej-splash*.png"/>
                <include name="bluej/gen-greenfoot-splash*.png"/>
            </fileset>
            <manifest>
                <attribute name="Main-Class" value="bluej.Boot"/>
            </manifest>
        </jar>
    </target>

    <target name="jar-core" depends="jar-boot, compile-core">
        <!-- delete the old jar first. To make sure it gets recreated -->
        <delete quiet="true" file="${core.jar}"/>
        <jar compress="yes" jarfile="${core.jar}">
            <fileset dir="${core.build}">
                <exclude name="bluej/extensions/**" />
                <exclude name="bluej/editor/**" />
                <exclude name="org/**" />
                <exclude name="lang/**" />
            </fileset>
            <fileset dir="lib">
                <include name="stylesheets/**"/>
            </fileset>
        </jar>
    </target>

    <target name="jar-stride">
        <!-- delete the old jar first. To make sure it gets recreated -->
        <delete quiet="true" file="${lang-stride.jar}"/>
        <jar compress="yes" jarfile="${lang-stride.jar}">
            <fileset dir="${core.build}">
                <include name="lang/stride/**" />
            </fileset>
        </jar>
    </target>

    <target name="jar-editor" depends="jar-boot, compile-core">
        <!-- delete the old jar first. To make sure it gets recreated -->
        <delete quiet="true" file="${editor.jar}"/>
        <jar compress="yes" jarfile="${editor.jar}">
            <fileset dir="${core.build}">
                <include name="bluej/editor/**" />
                <include name="org/**" />
                <exclude name="bluej/editor/*.txt" />
                <exclude name="bluej/editor/*.xml" />
            </fileset>
        </jar>
    </target>

    <target name="jar-extension" depends="jar-boot, compile-core">
        <!-- delete the old jar first. To make sure it gets recreated -->
        <delete quiet="true" file="${extension.jar}"/>
        <jar compress="yes" jarfile="${extension.jar}">
            <fileset dir="${core.build}">
                <include name="bluej/extensions/**" />
            </fileset>
        </jar>
    </target>

    <target name="ready-to-run" depends="jar-core, jar-editor, jar-extension, jar-stride">
    </target>

    <target name="ready-to-run-greenfoot" description="prepare to run Greenfoot">
        <!-- We can exclude version control from the build -->
        <property name="srcexcludes" value="bluej/groupwork/svn/**,bluej/groupwork/git/**" />
        <antcall target="ready-to-run" />
    </target>

    <target name="rebuild-ready" depends="clean,ready-to-run">
        <!-- Useful for running threadchecker -->
    </target>

    <target name="run">
        <!-- delete the greenfoot jar (if it exists) since it screws up BlueJ -->
        <delete quiet="true" file="${extensions.lib}/greenfoot.jar"/>
        <!-- run the java code built into the jar files -->
        <java classname="bluej.Boot" fork="yes" jvm="${run_java_home}/${java_command_dir_name}/java">
            <!-- Include the following line to enable attachment of the Netbeans debugger
            <jvmarg value="-agentlib:jdwp=transport=dt_socket,address=8888,server=y,suspend=n"/>
            -->
            <classpath>
                <pathelement location="${boot.jar}"/>
                <pathelement location="${run_java_home}/lib/tools.jar"/>
                <pathelement location="/System/Library/Java"/>
            </classpath>
        </java>
    </target>

    <target name="run-profiler">
        <fail unless="netbeans.home">This target can only run inside the NetBeans IDE.</fail>
        <nbprofiledirect>
            <classpath>
                <pathelement location="${boot.jar}"/>
                <pathelement location="${run_java_home}/lib/tools.jar"/>
                <pathelement location="/System/Library/Java"/>
            </classpath>
        </nbprofiledirect>

        <!-- delete the greenfoot jar (if it exists) since it screws up BlueJ -->
        <delete quiet="true" file="${extensions.lib}/greenfoot.jar"/>
        <!-- run the java code built into the jar files -->
        <java classname="bluej.Boot" fork="yes" jvm="${run_java_home}/${java_command_dir_name}/java">
            <classpath>
                <pathelement location="${boot.jar}"/>
                <pathelement location="${run_java_home}/lib/tools.jar"/>
                <pathelement location="/System/Library/Java"/>
            </classpath>
            <jvmarg value="${profiler.info.jvmargs.agent}"/>
        </java>
    </target>

    <target name="dist" depends="ready-to-run,check-licences">
        <echo message="Do you have the latest copy of the submitter extension in your lib/extensions directory??"/>
        <ant dir="package" target="dist"/>
        <!-- ant dir="package" target="windows-dist"/-->
    </target>

    <target name="dist-greenfoot" depends="ready-to-run-greenfoot,check-licences">
        <ant dir="package" antfile="greenfoot-build.xml" target="dist"/>
    </target>

    <target name="windows-msi-bundled-dist" depends="dist" description="Build the Windows MSI installer">
        <ant dir="package" target="windows-msi-bundled-dist"/>
    </target>

    <target name="windows-standalone" depends="dist" description="Build the Windows standalone ZIP (for USB sticks)">
        <ant dir="package" target="windows-standalone"/>
    </target>

<<<<<<< HEAD
    <target name="mac-dist" description="Build Mac installer" depends="dist">
=======
    <target name="check-fakeroot">
        <ant dir="package" target="check-fakeroot"/>
    </target>

    <target name="mac-dist" description="build Mac distributable bundles" depends="dist">
>>>>>>> a2754cbb
        <ant dir="package" target="mac-dist"/>
    </target>

    <!-- build *.deb package -->
<<<<<<< HEAD
    <target name="debian-dist" description="Build the .deb Debian/Ubuntu package" depends="dist">
=======
    <target name="debian-dist" description="build Debian package" depends="check-fakeroot,dist">
>>>>>>> a2754cbb
        <ant dir="package" target="debian-dist"/>
    </target>

    <target name="test" depends="compile-core, compile-test">
        <junit printsummary="yes" haltonfailure="yes">
            <classpath>
                <path refid="bluej.class.path"/>
                <pathelement location="${boot.jar}"/>
                <pathelement location="${core.jar}"/>
                <pathelement location="${extension.jar}"/>
                <pathelement location="${run_java_home}/lib/tools.jar"/>
                <pathelement location="${editor.jar}"/>
                <pathelement location="${test.build}"/>
            </classpath>

            <formatter type="plain"/>

            <batchtest fork="yes" todir="${test.report}">
                <fileset dir="${test.src}">
                    <include name="**/*Test*.java"/>
                    <exclude name="bluej/debugger/gentype/TestReflective.java"/>
                    <exclude name="**/AllTests.java"/>
                </fileset>
            </batchtest>
        </junit>
    </target>

    <target name="doc-core">
        <!-- doc the java code from ${core.src} into ${core.doc} -->
        <mkdir dir="${core.doc}"/>
        <javadoc destdir="${core.doc}"
            packagenames="bluej.*, org.syntax.jedit.*"
            excludepackagenames=
               "bluej.guibuilder.*,
                bluej.groupwork.*,
                bluej.browser.*"
            sourcepath="${core.src}"
            Windowtitle="BlueJ API"
            Doctitle="BlueJ API"
            bottom="&lt;a href=//www.bluej.org/&gt;BlueJ homepage&lt;/a&gt;">
            <classpath>
                <path refid="bluej.class.path"/>
                <pathelement location="${boot.jar}"/>
                <pathelement location="${build_java_home}/lib/tools.jar"/>
            </classpath>
        </javadoc>
    </target>

    <target name="doc-extension">
        <mkdir dir="${extension.doc}"/>
        <javadoc destdir="${extension.doc}"
            packagenames="bluej.extensions.event"
            sourcepath="${core.src}"

            Windowtitle="BlueJ Extensions API"
            Doctitle="BlueJ Extensions API"
            bottom="&lt;a href=http://www.bluej.org/&gt;BlueJ homepage&lt;/a&gt;">

            <fileset dir="src" defaultexcludes="yes">
                <include name="bluej/extensions/*.java" />
                <exclude name="bluej/extensions/ExtensionBridge.java"/>
                <include name="bluej/extensions/editor/*.java"/>
                <exclude name="bluej/extensions/editor/EditorBridge.java"/>
            </fileset>
            <classpath>
                <path refid="bluej.class.path"/>
                <pathelement location="${boot.jar}"/>
                <pathelement location="${build_java_home}/lib/tools.jar"/>
            </classpath>
        </javadoc>
    </target>

    <!-- From https://ant.apache.org/faq.html#propertyvalue-as-name-for-property, avoids extra libraries -->
    <macrodef name="propertycopy">
        <attribute name="name"/>
        <attribute name="from"/>
        <sequential>
            <property name="@{name}" value="${@{from}}"/>
        </sequential>
    </macrodef>

    <target name="update-version-number" description="updates the version number in all files where it appears" >
        <replaceregexp byline="true">
            <regexp pattern="BLUEJ_VERSION_MAJOR = .*"/>
            <substitution expression="BLUEJ_VERSION_MAJOR = ${bluej.version.major};"/>
            <fileset dir="boot/src/bluej" includes="Boot.java"/>
        </replaceregexp>
        <replaceregexp byline="true">
            <regexp pattern="BLUEJ_VERSION_MINOR = .*"/>
            <substitution expression="BLUEJ_VERSION_MINOR = ${bluej.version.minor};"/>
            <fileset dir="boot/src/bluej" includes="Boot.java"/>
        </replaceregexp>
        <replaceregexp byline="true">
            <regexp pattern="BLUEJ_VERSION_RELEASE = .*"/>
            <substitution expression="BLUEJ_VERSION_RELEASE = ${bluej.version.release};"/>
            <fileset dir="boot/src/bluej" includes="Boot.java"/>
        </replaceregexp>
        <replaceregexp byline="true">
            <regexp pattern="BLUEJ_VERSION_SUFFIX = .*"/>
            <substitution expression="BLUEJ_VERSION_SUFFIX = &quot;${bluej.version.suffix}&quot;;"/>
            <fileset dir="boot/src/bluej" includes="Boot.java"/>
        </replaceregexp>

        <!-- update BlueJ README.txt version number -->
        <replaceregexp byline="true">
            <regexp pattern="BlueJ version .*\b (\s+--.*)" />
            <substitution expression="BlueJ version ${bluej.version} \1"/>
            <fileset dir="doc" includes="README.TXT" />
        </replaceregexp>

        <!-- Update BlueJ version number in launcher EXE info: -->
        <replaceregexp byline="true" match="(FILE|PRODUCT)VERSION .*" replace="\1VERSION ${bluej.version.commas},0">
            <fileset dir="package/winlaunch" includes="bluej-version.rc" />
        </replaceregexp>
        <replaceregexp byline="true" match="(\s*VALUE &quot;\w+Version&quot;,).*" replace="\1 &quot;${bluej.version.nosuffix}&quot;">
            <fileset dir="package/winlaunch" includes="bluej-version.rc" />
        </replaceregexp>

        <!-- And in the launcher manifest: -->
        <replaceregexp byline="true" match="(\s*&lt;assemblyIdentity\s+version=)&quot;.*&quot;" replace="\1&quot;${bluej.version.nosuffix}.0&quot;">
            <fileset dir="package/winlaunch" includes="bjmanifest.xml" />
        </replaceregexp>

        <!-- Get the new Installer Id.  Every time you make a new version, you need to add a
             new GUID to the version-guids file, with a line of the form:
                bluej-3.1.7=GUID
                greenfoot-3.0.10a=GUID
             You can get new GUIDs from the website http://guidgen.com/
             If you don't do this, you'll get a build failure.
             -->
        <loadproperties srcFile="package/winsetup/version-guids"/>
        <propertycopy name="msi.product.id" from="bluej-${bluej.version}"/>

        <!-- Update the WiX build files: -->
        <replaceregexp byline="true" match="&lt;Product Version='.*' Id='.*'" replace="&lt;Product Version='${bluej.version.nosuffix}' Id='${msi.product.id}'">
            <fileset dir="package/winsetup" includes="bluej.wxs" />
        </replaceregexp>
        <replaceregexp byline="true" match="(\s*&lt;Property\s+Id=&quot;SOFTWAREVERSION&quot;\s+Value=).*" replace="\1&quot;${bluej.version.nosuffix}&quot;/&gt;">
            <fileset dir="package/winsetup" includes="bluej.wxs" />
        </replaceregexp>

        <mkdir dir="util/classes"/>
        <compile srcdir="util/src" destdir="util/classes"/>
        <java classname="DrawVersionOnSplash" classpath="util/classes">
            <arg value="boot/src/bluej/unversioned-bluej-splash.png"/> <!-- original -->
            <arg value="Version ${bluej.version}"/> <!-- text -->
            <arg value="16"/> <!-- font size -->
            <arg value="237"/> <!-- X position -->
            <arg value="130"/> <!-- Y position -->
            <arg value="boot/src/bluej/gen-bluej-splash.png"/> <!-- destination -->
        </java>
        <java classname="DrawVersionOnSplash" classpath="util/classes">
            <arg value="boot/src/bluej/unversioned-bluej-splash@2x.png"/> <!-- original -->
            <arg value="Version ${bluej.version}"/> <!-- text -->
            <arg value="32"/> <!-- font size -->
            <arg value="470"/> <!-- X position -->
            <arg value="260"/> <!-- Y position -->
            <arg value="boot/src/bluej/gen-bluej-splash@2x.png"/> <!-- destination -->
        </java>
    </target>
    
    <target name="clean-boot">
        <delete quiet="true" dir="${boot.build}"/>
        <delete quiet="true" file="${boot.jar}"/>
    </target>

    <target name="clean-greenfoot" description="clean up greenfoot related stuff" >
        <!-- Used by jar installer: greenfoot-splash.png -->
        <delete file="package/greenfoot-splash.png" />
        <delete file="boot/src/bluej/greenfoot-splash.png" />
        <delete dir="lib/greenfoot" />
        <delete quiet="false" file="${greenfoot-native.jar}" />
        <!-- Commons libraries -->
        <delete >
            <fileset dir="lib">
                <include name="commons-codec-*.jar"/>
                <include name="commons-codec-httpclient-*.jar"/>
                <exclude name="commons-logging-api-1.1.2.jar"/>
            </fileset>
        </delete>
        <delete dir="package/scenarios" />
        <delete>
            <fileset file="lib/extensions/greenfoot.jar"/>
        </delete>
        
        <delete includeEmptyDirs="true">
            <fileset dir="lib">
                <include name="*/greenfoot/" />
            </fileset>
        </delete>
    </target>

    <target name="clean-core">
        <delete quiet="true" dir="${core.build}" />
        <delete quiet="true" file="${core.jar}" />
        <delete quiet="true" file="${editor.jar}" />
        <delete quiet="true" file="${extension.jar}" />
        <delete quiet="true" file="${lang-stride.jar}" />
    </target>

    <target name="clean" depends="clean-boot, clean-core, clean-greenfoot">
        <ant dir="package" target="clean"/>
        <delete quiet="true" dir="${threadchecker.build}" />
        <delete quiet="true" dir="${threadchecker.pluginbuild}" />
    </target>

    <target name="pi4j-compile">
        <exec dir="${bluej_home}/pi4j" executable="mvn">
            <arg line="package" />
        </exec>
    </target>
    
    <target name="clean-pi4j">
        <exec dir="${bluej_home}/pi4j" executable="mvn">
            <arg line="clean" />
        </exec>
    </target>
    
    <target name="pi4j-move-to-lib" depends="pi4j-compile">
        <move file="${bluej_home}/pi4j/pi4j-distribution/target/distro-contents/lib/pi4j-device.jar" todir="${bluej_home}/lib/userlib" />
        <move file="${bluej_home}/pi4j/pi4j-distribution/target/distro-contents/lib/pi4j-gpio-extension.jar" todir="${bluej_home}/lib/userlib" />
        <move file="${bluej_home}/pi4j/pi4j-distribution/target/distro-contents/lib/pi4j-service.jar" todir="${bluej_home}/lib/userlib" />
        <move file="${bluej_home}/pi4j/pi4j-distribution/target/distro-contents/lib/pi4j-core.jar" todir="${bluej_home}/lib/userlib" />
    </target>
    
    <target name="check-licences" description="Check that no un-vetted additional libraries have been added to the source tree">
        <!-- The purpose of this target is to help ensure that libraries do not get added to the source
             tree without properly checking and complying with their license(s). -->
        <pathconvert property="missing.licenses" pathsep="${line.separator}">
            <fileset dir="lib">
                <!-- Look for JARs in lib, except the ones we generate: -->
                <!-- (Ideally we'd separate BlueJ and Greenfoot JARs, but never mind: -->
                <include name="*.jar"/>
                <exclude name="bluej*.jar"/>
                <exclude name="lang-stride.jar"/>
                <exclude name="bjdoclet.jar"/>
                <exclude name="greenfoot-native.jar"/>

                <!-- Now we exclude all files for which the license is correctly noted in the
                     THIRDPARTYLICENSE.txt file and for which a copy of the license is in the
                     doc/thirdpartylicenses directory, and for which it has been verified that
                     the licensing requirements are otherwise met. -->

                <!-- DO NOT add to this list without first ensuring that the above requirements
                     are met! -->

                <exclude name="antlr-runtime-3.4.jar"/>
                <exclude name="AppleJavaExtensions.jar"/>
                <exclude name="commons-logging-api-1.1.2.jar"/>
                <exclude name="commons-vfs2-2.0.jar"/>
                <exclude name="diffutils-1.2.1.jar"/>
                <exclude name="guava-17.0.jar"/>
                <exclude name="hamcrest-core-1.3.jar"/>
                <exclude name="httpclient-4.1.1.jar"/>
                <exclude name="httpcore-4.1.jar"/>
                <exclude name="httpmime-4.1.1.jar"/>
                <exclude name="javassist-3.18.0.jar"/>
                <exclude name="jna-4.2.0.jar"/>
                <exclude name="jna-platform-4.2.0.jar"/>
                <exclude name="junit-4.11.jar"/>
                <exclude name="nsmenufx-2.1.4.jar"/>
                <exclude name="sequence-library-1.0.3.jar"/>
                <exclude name="svnkit.jar"/>
                <exclude name="svnkit-javahl.jar"/>
                <exclude name="sqljet-1.1.10.jar"/>
                <exclude name="trilead.jar"/>
                <exclude name="xom-1.2.9.jar"/>
                <exclude name="jsch-0.1.53.jar"/>
                <exclude name="org.eclipse.jgit-4.1.0.jar"/>
                <exclude name="slf4j-api-1.7.2.jar"/>
                <exclude name="slf4j-jdk14-1.7.2.jar"/>


                <!-- Greenfoot libraries: -->
                <exclude name="commons-codec-1.3.jar"/>
                <exclude name="commons-httpclient-3.1.jar"/>
                <exclude name="jl1.0.1.jar"/>
                <exclude name="opencsv-2.3.jar"/>

            </fileset>
        </pathconvert>
        
        <!-- Then check no licenses are missing: -->
        <fail message="Missing third party licenses: ${missing.licenses}">
            <condition>
                <not>
                    <equals arg1="${missing.licenses}" arg2=""/>
                </not>
            </condition>
        </fail>
    </target>
</project><|MERGE_RESOLUTION|>--- conflicted
+++ resolved
@@ -325,24 +325,16 @@
         <ant dir="package" target="windows-standalone"/>
     </target>
 
-<<<<<<< HEAD
-    <target name="mac-dist" description="Build Mac installer" depends="dist">
-=======
     <target name="check-fakeroot">
         <ant dir="package" target="check-fakeroot"/>
     </target>
 
-    <target name="mac-dist" description="build Mac distributable bundles" depends="dist">
->>>>>>> a2754cbb
+    <target name="mac-dist" description="Build Mac installer" depends="dist">
         <ant dir="package" target="mac-dist"/>
     </target>
 
     <!-- build *.deb package -->
-<<<<<<< HEAD
-    <target name="debian-dist" description="Build the .deb Debian/Ubuntu package" depends="dist">
-=======
-    <target name="debian-dist" description="build Debian package" depends="check-fakeroot,dist">
->>>>>>> a2754cbb
+    <target name="debian-dist" description="Build the .deb Debian/Ubuntu package" depends="check-fakeroot,dist">
         <ant dir="package" target="debian-dist"/>
     </target>
 
