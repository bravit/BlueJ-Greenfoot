--- conflicted
+++ resolved
@@ -1,971 +1,505 @@
-<<<<<<< HEAD
-/*
- This file is part of the BlueJ program. 
- Copyright (C) 2014,2015,2016,2017,2018,2019,2021 Michael Kölling and John Rosenberg
- 
- This program is free software; you can redistribute it and/or 
- modify it under the terms of the GNU General Public License 
- as published by the Free Software Foundation; either version 2 
- of the License, or (at your option) any later version. 
- 
- This program is distributed in the hope that it will be useful, 
- but WITHOUT ANY WARRANTY; without even the implied warranty of 
- MERCHANTABILITY or FITNESS FOR A PARTICULAR PURPOSE.  See the 
- GNU General Public License for more details. 
- 
- You should have received a copy of the GNU General Public License 
- along with this program; if not, write to the Free Software 
- Foundation, Inc., 51 Franklin Street, Fifth Floor, Boston, MA  02110-1301, USA. 
- 
- This file is subject to the Classpath exception as provided in the  
- LICENSE.txt file that accompanied this code.
- */
-package bluej.stride.framedjava.frames;
-
-
-import java.util.ArrayList;
-import java.util.Arrays;
-import java.util.Collections;
-import java.util.List;
-import java.util.stream.Stream;
-
-import bluej.stride.framedjava.slots.TypeSlot;
-import bluej.stride.generic.*;
-import bluej.stride.generic.ExtensionDescription.ExtensionSource;
-import javafx.beans.property.BooleanProperty;
-import javafx.beans.property.ReadOnlyBooleanProperty;
-import javafx.beans.property.SimpleBooleanProperty;
-import javafx.collections.FXCollections;
-import javafx.collections.ObservableList;
-import javafx.util.Duration;
-
-import bluej.stride.framedjava.ast.AccessPermission;
-import bluej.stride.framedjava.ast.AccessPermissionFragment;
-import bluej.stride.framedjava.ast.FilledExpressionSlotFragment;
-import bluej.stride.framedjava.ast.NameDefSlotFragment;
-import bluej.stride.framedjava.ast.TypeSlotFragment;
-import bluej.stride.framedjava.elements.CodeElement;
-import bluej.stride.framedjava.elements.VarElement;
-import bluej.stride.framedjava.slots.ExpressionSlot;
-import bluej.stride.framedjava.slots.FilledExpressionSlot;
-import bluej.stride.operations.FrameOperation;
-import bluej.stride.operations.ToggleBooleanProperty;
-import bluej.stride.slots.AccessPermissionSlot;
-import bluej.stride.slots.EditableSlot;
-import bluej.stride.slots.ChoiceSlot;
-import bluej.stride.slots.Focus;
-import bluej.stride.slots.FocusParent;
-import bluej.stride.slots.HeaderItem;
-import bluej.stride.slots.SlotLabel;
-import bluej.stride.slots.SlotTraversalChars;
-import bluej.stride.slots.SlotValueListener;
-import bluej.stride.slots.VariableNameDefTextSlot;
-
-import bluej.utility.javafx.FXRunnable;
-import bluej.utility.javafx.JavaFXUtil;
-import bluej.utility.javafx.SharedTransition;
-import threadchecker.OnThread;
-import threadchecker.Tag;
-
-/**
- * A variable/object declaration block (with optional init)
- * @author Fraser McKay
- */
-public class VarFrame extends SingleLineFrame implements CodeFrame<VarElement>, DebuggableFrame
-{
-    private static final String STATIC_NAME = "static";
-    private static final String FINAL_NAME = "final";
-    private static final String TOGGLE_STATIC_VAR = "toggleStaticVar";
-    private static final String TOGGLE_FINAL_VAR = "toggleFinalVar";
-
-    private final BooleanProperty accessModifier = new SimpleBooleanProperty(false);
-    private final ChoiceSlot<AccessPermission> access; // present only when it is a class field
-    private final SlotLabel staticLabel = new SlotLabel(STATIC_NAME + " ");
-    private final BooleanProperty staticModifier = new SimpleBooleanProperty(false);
-    private final SlotLabel finalLabel = new SlotLabel(FINAL_NAME + " ");
-    private final BooleanProperty finalModifier = new SimpleBooleanProperty(false);
-    private final TypeSlot slotType;
-    private final VariableNameDefTextSlot slotName;
-    private final BooleanProperty showingValue = new SimpleBooleanProperty(false);
-    private final SlotLabel assignLabel = new SlotLabel(AssignFrame.ASSIGN_SYMBOL);
-    private final ExpressionSlot<FilledExpressionSlotFragment> slotValue; // not always valid
-    private final BooleanProperty slotValueBlank = new SimpleBooleanProperty(true);
-    private VarElement element;
-
-    private final BooleanProperty hasKeyboardFocus = new SimpleBooleanProperty(false);
-    private final BooleanProperty inInterfaceProperty = new SimpleBooleanProperty(false);
-
-    /**
-     * Default constructor.
-     * @param editor 
-     */
-    VarFrame(final InteractionManager editor, boolean isFinal, boolean isStatic)
-    {
-        super(editor, "var ", "var-");
-        //Parameters
-
-        staticModifier.set(isStatic);
-        finalModifier.set(isFinal);
-
-        modifiers.put(STATIC_NAME, staticModifier);
-        modifiers.put(FINAL_NAME, finalModifier);
-        
-        headerCaptionLabel.setAnimateCaption(false);
-
-        // Renaming fields is more difficult (could be accesses in other classes)
-        // so for now we stick to renaming local vars:
-        slotName = new VariableNameDefTextSlot(editor, this, getHeaderRow(), () -> isField(getParentCanvas()), "var-name-");
-
-        slotName.addValueListener(new SlotValueListener()
-        {
-            @Override
-            public boolean valueChanged(HeaderItem slot, String oldValue, String newValue, FocusParent<HeaderItem> parent)
-            {
-                return true;
-            }
-
-            @Override
-            @OnThread(Tag.FXPlatform)
-            public void deletePressedAtEnd(HeaderItem slot)
-            {
-                deleteAtEnd(getHeaderRow(), slot);
-            }
-
-            @Override
-            @OnThread(Tag.FXPlatform)
-            public void backSpacePressedAtStart(HeaderItem slot)
-            {
-                backspaceAtStart(getHeaderRow(), slot);
-            }
-        });
-
-        slotName.setPromptText("name");
-        
-        slotType = new TypeSlot(editor, this, this, getHeaderRow(), TypeSlot.Role.DECLARATION, "var-type-");
-        slotType.setSimplePromptText("type");
-        slotType.addClosingChar(' ');
-
-        access = new AccessPermissionSlot(editor, this, getHeaderRow(), "var-access-");
-        access.setValue(AccessPermission.PRIVATE);
-
-        slotValue = new FilledExpressionSlot(editor, this, this, getHeaderRow(), "var-value-");
-        slotValue.bindTargetType(slotType.javaProperty());
-        slotValue.setSimplePromptText("value");
-        slotValue.onLostFocus(this::checkForEmptySlot);
-        //onNonFresh(this::checkForEmptySlot);
-
-        JavaFXUtil.addChangeListener(showingValue, showing -> {
-            if (!showing) {
-                slotValue.cleanup();
-            }
-        });
-
-        FXRunnable runAddValSlot = () -> {
-                // And move focus in:
-                getHeaderRow().focusRight(slotName);
-        };
-        slotName.addValueListener(new SlotTraversalChars(runAddValSlot, SlotTraversalChars.ASSIGN_LHS.getChars()));
-
-        getHeaderRow().bindContentsConcat(FXCollections.<ObservableList<? extends HeaderItem>>observableArrayList(
-                FXCollections.observableArrayList(headerCaptionLabel),
-                JavaFXUtil.listBool(accessModifier, access),
-                JavaFXUtil.listBool(staticModifier, staticLabel),
-                JavaFXUtil.listBool(finalModifier, finalLabel),
-                FXCollections.observableArrayList(slotType, slotName),
-                JavaFXUtil.listBool(showingValue, List.of(assignLabel, slotValue)),
-                FXCollections.observableArrayList(previewSemi)
-        ));
-
-        JavaFXUtil.addChangeListener(staticModifier, b -> editor.modifiedFrame(this, false));
-        JavaFXUtil.addChangeListener(finalModifier, b -> editor.modifiedFrame(this, false));
-
-        hasKeyboardFocus.bind(
-                (accessModifier.and(access.effectivelyFocusedProperty()))
-                .or(slotType.effectivelyFocusedProperty())
-                .or(slotName.effectivelyFocusedProperty())
-                .or(slotValue.effectivelyFocusedProperty())
-                );
-
-        slotValue.onTextPropertyChange(s -> slotValueBlank.set(s.isEmpty()));
-        // We must make the showing immediate when you get keyboard focus, as otherwise there
-        // are problems with focusing the slot and then it disappears:
-        ReadOnlyBooleanProperty keyFocusDelayed = JavaFXUtil.delay(hasKeyboardFocus, Duration.ZERO, Duration.millis(100));
-        showingValue.bind(inInterfaceProperty.or(keyFocusDelayed).or(slotValueBlank.not()));
-
-        //cherry
-        frameName = "variable declaration for " + slotName.getText();
-        slotType.setSlotName("variable type");
-        slotValue.setSlotName("variable value expression");
-    }
-
-    // If varValue is null, that means the slot is not shown
-    // If accessValue is null, that means the slot is not shown
-    public VarFrame(InteractionManager editor, AccessPermissionFragment accessValue, boolean staticModifier, boolean finalModifier,
-            TypeSlotFragment varType, NameDefSlotFragment varName, FilledExpressionSlotFragment varValue, boolean enabled)
-    {
-        this(editor, finalModifier, staticModifier);
-        accessModifier.set(accessValue != null);
-        if (accessValue != null) {
-            access.setValue(accessValue.getValue());
-        }
-        slotType.setText(varType);
-        slotName.setText(varName);
-        if (varValue != null) {
-            slotValue.setText(varValue);
-        }
-        frameEnabledProperty.set(enabled);
-    }
-
-    //cherry
-    public String getScreenReaderText() {
-        String text, name, type, accessString;
-        name = (slotName.getText().trim().isEmpty())? "blank" : ScreenreaderDictionary.transcribeForScreenreader(slotName.getText());
-        type = (slotType.getText().trim().isEmpty())? "blank" : slotType.getText();
-        accessString = access.getValue(AccessPermission.PRIVATE).toString();
-        if (accessModifier.get()) { // class field
-            text = "field " + name + " of type " + type + " with " + accessString + " access ";
-            if (finalModifier.get()) {
-                text = finalLabel.getText() + " " + text;
-            }
-            if (staticModifier.get()) {
-                text = staticLabel.getText() + " " + text;
-            }
-        } else if (finalModifier.get()) { // local constant
-            text = "constant " + name + " of type " + type;
-        } else { // local variable
-            text = "variable " + name + " of type " + type;
-        }
-
-        if (showingValue.get()) {
-            text += " equals " + slotValue.getScreenreaderText();
-        }
-        return text;
-    }
-
-    //cherry
-    /**
-     * Get the help text of this frame, to pass to setAccessibilityHelp().
-     * Calls the parent frame if there is one, to get the parent's description
-     * plus the descriptions of that parent's parents.
-     */
-    public String getScreenReaderHelp() {
-        return "you are " + getParentCanvas().getParentLocationDescription();
-    }
-
-
-    @Override
-    public void regenerateCode()
-    {
-        // We generate the return value iff:
-        //   - The value is currently visible, AND
-        //     - the text is non-empty, OR
-        //     - we have triggered code completion in the slot
-        final boolean generateValue = showingValue.get() && (!slotValue.getText().isEmpty() || slotValue.isCurrentlyCompleting());
-        element = new VarElement(this, accessModifier.get() ? new AccessPermissionFragment(access.getValue(AccessPermission.EMPTY)) : null,
-                staticModifier.get(), finalModifier.get(), slotType.getSlotElement(), slotName.getSlotElement(), 
-                generateValue ? slotValue.getSlotElement() : null, frameEnabledProperty.get());
-    }
-    
-    @Override
-    public VarElement getCode()
-    {
-        return element;
-    }
-    
-    public static FrameFactory<VarFrame> getFactory()
-    {
-        return new FrameFactory<VarFrame>() {
-            @Override
-            public VarFrame createBlock(InteractionManager editor)
-            {
-                return new VarFrame(editor, false, false);
-            }
-                        
-            @Override
-            public Class<VarFrame> getBlockClass()
-            {
-                return VarFrame.class;
-            }
-        };
-    }
-
-    public static FrameFactory<VarFrame> getLocalConstantFactory()
-    {
-        return new FrameFactory<VarFrame>() {
-            @Override
-            public VarFrame createBlock(InteractionManager editor)
-            {
-                return new VarFrame(editor, true, false);
-            }
-
-            @Override
-            public Class<VarFrame> getBlockClass()
-            {
-                return VarFrame.class;
-            }
-        };
-    }
-
-    public static FrameFactory<VarFrame> getClassConstantFactory()
-    {
-        return new FrameFactory<VarFrame>() {
-            @Override
-            public VarFrame createBlock(InteractionManager editor)
-            {
-                return new VarFrame(editor, true, true);
-            }
-
-            @Override
-            public Class<VarFrame> getBlockClass()
-            {
-                return VarFrame.class;
-            }
-        };
-    }
-
-    public static FrameFactory<VarFrame> getInterfaceConstantFactory()
-    {
-        return new FrameFactory<VarFrame>() {
-            @Override
-            public VarFrame createBlock(InteractionManager editor)
-            {
-                return new VarFrame(editor, false, false);
-            }
-
-            @Override
-            public Class<VarFrame> getBlockClass()
-            {
-                return VarFrame.class;
-            }
-        };
-    }
-    
-    @Override
-    public void updateAppearance(FrameCanvas parentCanvas)
-    {
-        super.updateAppearance(parentCanvas);
-        if (parentCanvas == null) {
-            // When deleting the frame or remove old copy due to drag.
-            return;
-        }
-
-        inInterfaceProperty.setValue(isInInterface(parentCanvas));
-        if (isField(parentCanvas)) {
-            if (inInterfaceProperty.getValue()) {
-                addStyleClass("interface-var-frame");
-            }
-            else {
-                // No need for accessModifier in interfaces.
-                accessModifier.set(true);
-                addStyleClass("class-var-frame");
-            }
-            headerCaptionLabel.setText("");
-        }
-        else {
-            staticModifier.set(false);
-            accessModifier.set(false);
-            removeStyleClass(isInInterface(parentCanvas) ? "interface-var-frame" : "class-var-frame");
-            // We must use transparency, not adding/removing, to maintain the same indentation in each frame
-            headerCaptionLabel.setText("var ");
-            JavaFXUtil.setPseudoclass("bj-transparent", isAfterVarFrame(parentCanvas), headerCaptionLabel.getNode());
-        }
-
-        //Manvi jain
-        if(getParentCanvas() != null && getParentCanvas().getParent() != null)
-        {
-            slotType.setAccessibilityHelpSlots();
-            slotName.setSlotName("variable name slot");
-            slotName.setScreenReaderHelpSlots();
-            slotValue.setAccessibilityHelpSlots();
-        }
-    }
-
-    private boolean isAfterVarFrame(FrameCanvas parentCanvas)
-    {
-        Frame frameBefore = parentCanvas.getFrameBefore(getCursorBefore());
-        int counter = 0;
-        while ( frameBefore != null && !frameBefore.isEffectiveFrame() && counter < 2) {
-            counter++;
-            frameBefore = parentCanvas.getFrameBefore(frameBefore.getCursorBefore());
-        }
-        return frameBefore instanceof VarFrame;
-    }
-    
-    private boolean isField(FrameCanvas parentCanvas)
-    {
-        if (parentCanvas == null) {
-            // This means that the frame is being deleted, so it has no parent.
-            // This can happen if we arrive here in the middle of an undo operation while updating the cheat sheet,
-            // but in that case just return arbitrary value, and cheat sheet will be updated again later:
-            return false;
-        }
-        return parentCanvas.getParent().getChildKind(parentCanvas) == CanvasParent.CanvasKind.FIELDS;
-    }
-
-    @Override
-    @OnThread(Tag.FXPlatform)
-    public List<FrameOperation> getContextOperations()
-    {
-        //final
-        List<FrameOperation> operations = new ArrayList<>(super.getContextOperations());
-        operations.addAll(getStaticFinalOperations());
-        return operations;
-    }
-
-    @Override
-    public List<String> getDeclaredVariablesAfter()
-    {
-        String name = slotName.getText();
-        if (name.isEmpty()) {
-            return Collections.emptyList();
-        }
-        return Arrays.asList(name);
-    }
-
-    @Override
-    public EditableSlot getErrorShowRedirect()
-    {
-        return slotName;
-    }
-
-    @Override
-    public void focusName() {
-        slotName.requestFocus(Focus.LEFT);
-    }
-
-    @Override
-    public void setView(View oldView, View newView, SharedTransition animateProgress)
-    {
-        super.setViewNoOverride(oldView, newView, animateProgress);
-        if (newView == View.JAVA_PREVIEW)
-            headerCaptionLabel.shrinkHorizontally(animateProgress);
-        else
-            headerCaptionLabel.growHorizontally(animateProgress);
-        assignLabel.setText(newView == View.JAVA_PREVIEW ? "=" : AssignFrame.ASSIGN_SYMBOL);
-    }
-
-    @Override
-    public boolean tryRestoreTo(CodeElement codeElement)
-    {
-        // instanceof bit hacky, but easiest way to do it:
-        if (codeElement instanceof VarElement)
-        {
-            VarElement nme = (VarElement)codeElement;
-            staticModifier.set(nme.isStatic());
-            finalModifier.set(nme.isFinal());
-            slotType.setText(nme.getType());
-            slotName.setText(nme.getName());
-            if (nme.getValue() != null) {
-                slotValue.setText(nme.getValue());
-            }
-            // This case where there was a value in the old state
-            // but should be removed
-            else if (slotValue != null) {
-                slotValue.setText("");
-            }
-            return true;
-        }
-        return false;
-    }
-
-    @Override
-    public boolean focusWhenJustAdded()
-    {
-        slotType.requestFocus();
-        return true;
-    }
-
-    @Override
-    public List<ExtensionDescription> getAvailableExtensions(FrameCanvas innerCanvas, FrameCursor cursorInCanvas)
-    {
-        final List<ExtensionDescription> extensions = new ArrayList<>(super.getAvailableExtensions(innerCanvas, cursorInCanvas));
-        if ( !inInterfaceProperty.getValue() ) {
-            getStaticFinalOperations().forEach(op -> extensions.add(new ExtensionDescription(op, this, true,
-                    ExtensionSource.BEFORE, ExtensionSource.AFTER, ExtensionSource.MODIFIER, ExtensionSource.SELECTION)));
-        }
-        return extensions;
-    }
-
-    private List<ToggleBooleanProperty> getStaticFinalOperations()
-    {
-        List<ToggleBooleanProperty> operations = new ArrayList<>();
-        operations.add(new ToggleBooleanProperty(getEditor(), TOGGLE_FINAL_VAR, FINAL_NAME, 'n'));
-        // is in class?
-        if (isField(getParentCanvas())) {
-            operations.add(new ToggleBooleanProperty(getEditor(), TOGGLE_STATIC_VAR, STATIC_NAME, 's'));
-        }
-        return operations;
-    }
-
-    @Override
-    public Stream<EditableSlot> getPossiblyHiddenSlotsDirect()
-    {
-        return Stream.of(access, slotValue);
-    }
-=======
-/*
- This file is part of the BlueJ program. 
- Copyright (C) 2014,2015,2016,2017,2018,2019,2021 Michael Kölling and John Rosenberg
- 
- This program is free software; you can redistribute it and/or 
- modify it under the terms of the GNU General Public License 
- as published by the Free Software Foundation; either version 2 
- of the License, or (at your option) any later version. 
- 
- This program is distributed in the hope that it will be useful, 
- but WITHOUT ANY WARRANTY; without even the implied warranty of 
- MERCHANTABILITY or FITNESS FOR A PARTICULAR PURPOSE.  See the 
- GNU General Public License for more details. 
- 
- You should have received a copy of the GNU General Public License 
- along with this program; if not, write to the Free Software 
- Foundation, Inc., 51 Franklin Street, Fifth Floor, Boston, MA  02110-1301, USA. 
- 
- This file is subject to the Classpath exception as provided in the  
- LICENSE.txt file that accompanied this code.
- */
-package bluej.stride.framedjava.frames;
-
-
-import java.util.ArrayList;
-import java.util.Arrays;
-import java.util.Collections;
-import java.util.List;
-import java.util.stream.Stream;
-
-import bluej.stride.framedjava.slots.TypeSlot;
-import bluej.stride.generic.ExtensionDescription.ExtensionSource;
-import bluej.stride.generic.FrameCursor;
-import javafx.beans.property.BooleanProperty;
-import javafx.beans.property.ReadOnlyBooleanProperty;
-import javafx.beans.property.SimpleBooleanProperty;
-import javafx.collections.FXCollections;
-import javafx.collections.ObservableList;
-import javafx.util.Duration;
-
-import bluej.stride.framedjava.ast.AccessPermission;
-import bluej.stride.framedjava.ast.AccessPermissionFragment;
-import bluej.stride.framedjava.ast.FilledExpressionSlotFragment;
-import bluej.stride.framedjava.ast.NameDefSlotFragment;
-import bluej.stride.framedjava.ast.TypeSlotFragment;
-import bluej.stride.framedjava.elements.CodeElement;
-import bluej.stride.framedjava.elements.VarElement;
-import bluej.stride.framedjava.slots.ExpressionSlot;
-import bluej.stride.framedjava.slots.FilledExpressionSlot;
-import bluej.stride.generic.CanvasParent;
-import bluej.stride.generic.ExtensionDescription;
-import bluej.stride.generic.Frame;
-import bluej.stride.generic.FrameCanvas;
-import bluej.stride.generic.FrameFactory;
-import bluej.stride.generic.InteractionManager;
-import bluej.stride.generic.SingleLineFrame;
-import bluej.stride.operations.FrameOperation;
-import bluej.stride.operations.ToggleBooleanProperty;
-import bluej.stride.slots.AccessPermissionSlot;
-import bluej.stride.slots.EditableSlot;
-import bluej.stride.slots.ChoiceSlot;
-import bluej.stride.slots.Focus;
-import bluej.stride.slots.FocusParent;
-import bluej.stride.slots.HeaderItem;
-import bluej.stride.slots.SlotLabel;
-import bluej.stride.slots.SlotTraversalChars;
-import bluej.stride.slots.SlotValueListener;
-import bluej.stride.slots.VariableNameDefTextSlot;
-
-import bluej.utility.javafx.FXRunnable;
-import bluej.utility.javafx.JavaFXUtil;
-import bluej.utility.javafx.SharedTransition;
-import threadchecker.OnThread;
-import threadchecker.Tag;
-
-/**
- * A variable/object declaration block (with optional init)
- * @author Fraser McKay
- */
-public class VarFrame extends SingleLineFrame
-  implements CodeFrame<VarElement>, DebuggableFrame
-{
-    private static final String STATIC_NAME = "static";
-    private static final String FINAL_NAME = "final";
-    private static final String TOGGLE_STATIC_VAR = "toggleStaticVar";
-    private static final String TOGGLE_FINAL_VAR = "toggleFinalVar";
-
-    private final BooleanProperty accessModifier = new SimpleBooleanProperty(false);
-    private final ChoiceSlot<AccessPermission> access; // present only when it is a class field
-    private final SlotLabel staticLabel = new SlotLabel(STATIC_NAME + " ");
-    private final BooleanProperty staticModifier = new SimpleBooleanProperty(false);
-    private final SlotLabel finalLabel = new SlotLabel(FINAL_NAME + " ");
-    private final BooleanProperty finalModifier = new SimpleBooleanProperty(false);
-    private final TypeSlot slotType;
-    private final VariableNameDefTextSlot slotName;
-    private final BooleanProperty showingValue = new SimpleBooleanProperty(false);
-    private final SlotLabel assignLabel = new SlotLabel(AssignFrame.ASSIGN_SYMBOL);
-    private final ExpressionSlot<FilledExpressionSlotFragment> slotValue; // not always valid
-    private final BooleanProperty slotValueBlank = new SimpleBooleanProperty(true);
-    private VarElement element;
-
-    private final BooleanProperty hasKeyboardFocus = new SimpleBooleanProperty(false);
-    private final BooleanProperty inInterfaceProperty = new SimpleBooleanProperty(false);
-
-    /**
-     * Default constructor.
-     * @param editor 
-     */
-    VarFrame(final InteractionManager editor, boolean isFinal, boolean isStatic)
-    {
-        super(editor, "var ", "var-");
-        //Parameters
-
-        staticModifier.set(isStatic);
-        finalModifier.set(isFinal);
-
-        modifiers.put(STATIC_NAME, staticModifier);
-        modifiers.put(FINAL_NAME, finalModifier);
-        
-        headerCaptionLabel.setAnimateCaption(false);
-
-        // Renaming fields is more difficult (could be accesses in other classes)
-        // so for now we stick to renaming local vars:
-        slotName = new VariableNameDefTextSlot(editor, this, getHeaderRow(), () -> isField(getParentCanvas()), "var-name-");
-        
-        slotName.addValueListener(new SlotValueListener()
-        {
-
-            @Override
-            public boolean valueChanged(HeaderItem slot, String oldValue,
-                                        String newValue, FocusParent<HeaderItem> parent)
-            {
-                return true;
-            }
-
-            @Override
-            @OnThread(Tag.FXPlatform)
-            public void deletePressedAtEnd(HeaderItem slot)
-            {
-                deleteAtEnd(getHeaderRow(), slot);
-            }
-
-            @Override
-            @OnThread(Tag.FXPlatform)
-            public void backSpacePressedAtStart(HeaderItem slot)
-            {
-                backspaceAtStart(getHeaderRow(), slot);
-            }
-        });
-        
-        slotName.setPromptText("name");
-        
-        slotType = new TypeSlot(editor, this, this, getHeaderRow(), TypeSlot.Role.DECLARATION, "var-type-");
-        slotType.setSimplePromptText("type");
-        slotType.addClosingChar(' ');
-
-        access = new AccessPermissionSlot(editor, this, getHeaderRow(), "var-access-");
-        access.setValue(AccessPermission.PRIVATE);
-
-        slotValue = new FilledExpressionSlot(editor, this, this, getHeaderRow(), "var-value-");
-        slotValue.bindTargetType(slotType.javaProperty());
-        slotValue.setSimplePromptText("value");
-        slotValue.onLostFocus(this::checkForEmptySlot);
-        //onNonFresh(this::checkForEmptySlot);
-
-        JavaFXUtil.addChangeListener(showingValue, showing -> {
-            if (!showing) {
-                slotValue.cleanup();
-            }
-        });
-
-        FXRunnable runAddValSlot = () -> {
-                // And move focus in:
-                getHeaderRow().focusRight(slotName);
-        };
-        slotName.addValueListener(new SlotTraversalChars(runAddValSlot, SlotTraversalChars.ASSIGN_LHS.getChars()));
-
-        
-
-        getHeaderRow().bindContentsConcat(FXCollections.<ObservableList<? extends HeaderItem>>observableArrayList(
-                FXCollections.observableArrayList(headerCaptionLabel),
-                JavaFXUtil.listBool(accessModifier, access),
-                JavaFXUtil.listBool(staticModifier, staticLabel),
-                JavaFXUtil.listBool(finalModifier, finalLabel),
-                FXCollections.observableArrayList(slotType, new SlotLabel(" "), slotName),
-                JavaFXUtil.listBool(showingValue, List.of(assignLabel, slotValue)),
-                FXCollections.observableArrayList(previewSemi)
-        ));
-
-        JavaFXUtil.addChangeListener(staticModifier, b -> editor.modifiedFrame(this, false));
-        JavaFXUtil.addChangeListener(finalModifier, b -> editor.modifiedFrame(this, false));
-
-        hasKeyboardFocus.bind(
-                (accessModifier.and(access.effectivelyFocusedProperty()))
-                .or(slotType.effectivelyFocusedProperty())
-                .or(slotName.effectivelyFocusedProperty())
-                .or(slotValue.effectivelyFocusedProperty())
-                );
-
-        slotValue.onTextPropertyChange(s -> slotValueBlank.set(s.isEmpty()));
-        // We must make the showing immediate when you get keyboard focus, as otherwise there
-        // are problems with focusing the slot and then it disappears:
-        ReadOnlyBooleanProperty keyFocusDelayed = JavaFXUtil.delay(hasKeyboardFocus, Duration.ZERO, Duration.millis(100));
-        showingValue.bind(inInterfaceProperty.or(keyFocusDelayed).or(slotValueBlank.not()));
-    }
-    
-    // If varValue is null, that means the slot is not shown
-    // If accessValue is null, that means the slot is not shown
-    public VarFrame(InteractionManager editor, AccessPermissionFragment accessValue, boolean staticModifier, boolean finalModifier,
-            TypeSlotFragment varType, NameDefSlotFragment varName, FilledExpressionSlotFragment varValue, boolean enabled)
-    {
-        this(editor, finalModifier, staticModifier);
-        accessModifier.set(accessValue != null);
-        if (accessValue != null) {
-            access.setValue(accessValue.getValue());
-        }
-        slotType.setText(varType);
-        slotName.setText(varName);
-        if (varValue != null) {
-            slotValue.setText(varValue);
-        }
-        frameEnabledProperty.set(enabled);
-    }
-
-    @Override
-    public void regenerateCode()
-    {
-        // We generate the return value iff:
-        //   - The value is currently visible, AND
-        //     - the text is non-empty, OR
-        //     - we have triggered code completion in the slot
-        final boolean generateValue = showingValue.get() && (!slotValue.getText().isEmpty() || slotValue.isCurrentlyCompleting());
-        element = new VarElement(this, accessModifier.get() ? new AccessPermissionFragment(access.getValue(AccessPermission.EMPTY)) : null,
-                staticModifier.get(), finalModifier.get(), slotType.getSlotElement(), slotName.getSlotElement(), 
-                generateValue ? slotValue.getSlotElement() : null, frameEnabledProperty.get());
-    }
-    
-    @Override
-    public VarElement getCode()
-    {
-        return element;
-    }
-    
-    public static FrameFactory<VarFrame> getFactory()
-    {
-        return new FrameFactory<VarFrame>() {
-            @Override
-            public VarFrame createBlock(InteractionManager editor)
-            {
-                return new VarFrame(editor, false, false);
-            }
-                        
-            @Override
-            public Class<VarFrame> getBlockClass()
-            {
-                return VarFrame.class;
-            }
-        };
-    }
-
-    public static FrameFactory<VarFrame> getLocalConstantFactory()
-    {
-        return new FrameFactory<VarFrame>() {
-            @Override
-            public VarFrame createBlock(InteractionManager editor)
-            {
-                return new VarFrame(editor, true, false);
-            }
-
-            @Override
-            public Class<VarFrame> getBlockClass()
-            {
-                return VarFrame.class;
-            }
-        };
-    }
-
-    public static FrameFactory<VarFrame> getClassConstantFactory()
-    {
-        return new FrameFactory<VarFrame>() {
-            @Override
-            public VarFrame createBlock(InteractionManager editor)
-            {
-                return new VarFrame(editor, true, true);
-            }
-
-            @Override
-            public Class<VarFrame> getBlockClass()
-            {
-                return VarFrame.class;
-            }
-        };
-    }
-
-    public static FrameFactory<VarFrame> getInterfaceConstantFactory()
-    {
-        return new FrameFactory<VarFrame>() {
-            @Override
-            public VarFrame createBlock(InteractionManager editor)
-            {
-                return new VarFrame(editor, false, false);
-            }
-
-            @Override
-            public Class<VarFrame> getBlockClass()
-            {
-                return VarFrame.class;
-            }
-        };
-    }
-    
-    @Override
-    public void updateAppearance(FrameCanvas parentCanvas)
-    {
-        super.updateAppearance(parentCanvas);
-        if (parentCanvas == null) {
-            // When deleting the frame or remove old copy due to drag.
-            return;
-        }
-
-        inInterfaceProperty.setValue(isInInterface(parentCanvas));
-        if (isField(parentCanvas)) {
-            if (inInterfaceProperty.getValue()) {
-                addStyleClass("interface-var-frame");
-            }
-            else {
-                // No need for accessModifier in interfaces.
-                accessModifier.set(true);
-                addStyleClass("class-var-frame");
-            }
-            headerCaptionLabel.setText("");
-        }
-        else {
-            staticModifier.set(false);
-            accessModifier.set(false);
-            removeStyleClass(isInInterface(parentCanvas) ? "interface-var-frame" : "class-var-frame");
-            // We must use transparency, not adding/removing, to maintain the same indentation in each frame
-            headerCaptionLabel.setText("var ");
-            JavaFXUtil.setPseudoclass("bj-transparent", isAfterVarFrame(parentCanvas), headerCaptionLabel.getNode());
-        }
-    }
-
-    private boolean isAfterVarFrame(FrameCanvas parentCanvas)
-    {
-        Frame frameBefore = parentCanvas.getFrameBefore(getCursorBefore());
-        int counter = 0;
-        while ( frameBefore != null && !frameBefore.isEffectiveFrame() && counter < 2) {
-            counter++;
-            frameBefore = parentCanvas.getFrameBefore(frameBefore.getCursorBefore());
-        }
-        return frameBefore instanceof VarFrame;
-    }
-    
-    private boolean isField(FrameCanvas parentCanvas)
-    {
-        if (parentCanvas == null) {
-            // This means that the frame is being deleted, so it has no parent.
-            // This can happen if we arrive here in the middle of an undo operation while updating the cheat sheet,
-            // but in that case just return arbitrary value, and cheat sheet will be updated again later:
-            return false;
-        }
-        return parentCanvas.getParent().getChildKind(parentCanvas) == CanvasParent.CanvasKind.FIELDS;
-    }
-
-    @Override
-    @OnThread(Tag.FXPlatform)
-    public List<FrameOperation> getContextOperations()
-    {
-        //final
-        List<FrameOperation> operations = new ArrayList<>(super.getContextOperations());
-        operations.addAll(getStaticFinalOperations());
-        return operations;
-    }
-
-    @Override
-    public List<String> getDeclaredVariablesAfter()
-    {
-        String name = slotName.getText();
-        if (name.isEmpty()) {
-            return Collections.emptyList();
-        }
-        return Arrays.asList(name);
-    }
-
-    @Override
-    public EditableSlot getErrorShowRedirect()
-    {
-        return slotName;
-    }
-
-    @Override
-    public void focusName() {
-        slotName.requestFocus(Focus.LEFT);
-    }
-
-    @Override
-    public void setView(View oldView, View newView, SharedTransition animateProgress)
-    {
-        super.setViewNoOverride(oldView, newView, animateProgress);
-        if (newView == View.JAVA_PREVIEW)
-            headerCaptionLabel.shrinkHorizontally(animateProgress);
-        else
-            headerCaptionLabel.growHorizontally(animateProgress);
-        assignLabel.setText(newView == View.JAVA_PREVIEW ? "=" : AssignFrame.ASSIGN_SYMBOL);
-    }
-
-    @Override
-    public boolean tryRestoreTo(CodeElement codeElement)
-    {
-        // instanceof bit hacky, but easiest way to do it:
-        if (codeElement instanceof VarElement)
-        {
-            VarElement nme = (VarElement)codeElement;
-            staticModifier.set(nme.isStatic());
-            finalModifier.set(nme.isFinal());
-            slotType.setText(nme.getType());
-            slotName.setText(nme.getName());
-            if (nme.getValue() != null) {
-                slotValue.setText(nme.getValue());
-            }
-            // This case where there was a value in the old state
-            // but should be removed
-            else if (slotValue != null) {
-                slotValue.setText("");
-            }
-            return true;
-        }
-        return false;
-    }
-
-    @Override
-    public boolean focusWhenJustAdded()
-    {
-        slotType.requestFocus();
-        return true;
-    }
-
-    @Override
-    public List<ExtensionDescription> getAvailableExtensions(FrameCanvas innerCanvas, FrameCursor cursorInCanvas)
-    {
-        final List<ExtensionDescription> extensions = new ArrayList<>(super.getAvailableExtensions(innerCanvas, cursorInCanvas));
-        if ( !inInterfaceProperty.getValue() ) {
-            getStaticFinalOperations().forEach(op -> extensions.add(new ExtensionDescription(op, this, true,
-                    ExtensionSource.BEFORE, ExtensionSource.AFTER, ExtensionSource.MODIFIER, ExtensionSource.SELECTION)));
-        }
-        return extensions;
-    }
-
-    private List<ToggleBooleanProperty> getStaticFinalOperations()
-    {
-        List<ToggleBooleanProperty> operations = new ArrayList<>();
-        operations.add(new ToggleBooleanProperty(getEditor(), TOGGLE_FINAL_VAR, FINAL_NAME, 'n'));
-        // is in class?
-        if (isField(getParentCanvas())) {
-            operations.add(new ToggleBooleanProperty(getEditor(), TOGGLE_STATIC_VAR, STATIC_NAME, 's'));
-        }
-        return operations;
-    }
-
-    @Override
-    public Stream<EditableSlot> getPossiblyHiddenSlotsDirect()
-    {
-        return Stream.of(access, slotValue);
-    }
->>>>>>> f0a1e3e5
-}+/*
+ This file is part of the BlueJ program. 
+ Copyright (C) 2014,2015,2016,2017,2018,2019,2021 Michael Kölling and John Rosenberg
+ 
+ This program is free software; you can redistribute it and/or 
+ modify it under the terms of the GNU General Public License 
+ as published by the Free Software Foundation; either version 2 
+ of the License, or (at your option) any later version. 
+ 
+ This program is distributed in the hope that it will be useful, 
+ but WITHOUT ANY WARRANTY; without even the implied warranty of 
+ MERCHANTABILITY or FITNESS FOR A PARTICULAR PURPOSE.  See the 
+ GNU General Public License for more details. 
+ 
+ You should have received a copy of the GNU General Public License 
+ along with this program; if not, write to the Free Software 
+ Foundation, Inc., 51 Franklin Street, Fifth Floor, Boston, MA  02110-1301, USA. 
+ 
+ This file is subject to the Classpath exception as provided in the  
+ LICENSE.txt file that accompanied this code.
+ */
+package bluej.stride.framedjava.frames;
+
+
+import java.util.ArrayList;
+import java.util.Arrays;
+import java.util.Collections;
+import java.util.List;
+import java.util.stream.Stream;
+
+import bluej.stride.framedjava.slots.TypeSlot;
+import bluej.stride.generic.*;
+import bluej.stride.generic.ExtensionDescription.ExtensionSource;
+import bluej.stride.generic.FrameCursor;
+import javafx.beans.property.BooleanProperty;
+import javafx.beans.property.ReadOnlyBooleanProperty;
+import javafx.beans.property.SimpleBooleanProperty;
+import javafx.collections.FXCollections;
+import javafx.collections.ObservableList;
+import javafx.util.Duration;
+
+import bluej.stride.framedjava.ast.AccessPermission;
+import bluej.stride.framedjava.ast.AccessPermissionFragment;
+import bluej.stride.framedjava.ast.FilledExpressionSlotFragment;
+import bluej.stride.framedjava.ast.NameDefSlotFragment;
+import bluej.stride.framedjava.ast.TypeSlotFragment;
+import bluej.stride.framedjava.elements.CodeElement;
+import bluej.stride.framedjava.elements.VarElement;
+import bluej.stride.framedjava.slots.ExpressionSlot;
+import bluej.stride.framedjava.slots.FilledExpressionSlot;
+import bluej.stride.operations.FrameOperation;
+import bluej.stride.operations.ToggleBooleanProperty;
+import bluej.stride.slots.AccessPermissionSlot;
+import bluej.stride.slots.EditableSlot;
+import bluej.stride.slots.ChoiceSlot;
+import bluej.stride.slots.Focus;
+import bluej.stride.slots.FocusParent;
+import bluej.stride.slots.HeaderItem;
+import bluej.stride.slots.SlotLabel;
+import bluej.stride.slots.SlotTraversalChars;
+import bluej.stride.slots.SlotValueListener;
+import bluej.stride.slots.VariableNameDefTextSlot;
+
+import bluej.utility.javafx.FXRunnable;
+import bluej.utility.javafx.JavaFXUtil;
+import bluej.utility.javafx.SharedTransition;
+import threadchecker.OnThread;
+import threadchecker.Tag;
+
+/**
+ * A variable/object declaration block (with optional init)
+ * @author Fraser McKay
+ */
+public class VarFrame extends SingleLineFrame implements CodeFrame<VarElement>, DebuggableFrame
+{
+    private static final String STATIC_NAME = "static";
+    private static final String FINAL_NAME = "final";
+    private static final String TOGGLE_STATIC_VAR = "toggleStaticVar";
+    private static final String TOGGLE_FINAL_VAR = "toggleFinalVar";
+
+    private final BooleanProperty accessModifier = new SimpleBooleanProperty(false);
+    private final ChoiceSlot<AccessPermission> access; // present only when it is a class field
+    private final SlotLabel staticLabel = new SlotLabel(STATIC_NAME + " ");
+    private final BooleanProperty staticModifier = new SimpleBooleanProperty(false);
+    private final SlotLabel finalLabel = new SlotLabel(FINAL_NAME + " ");
+    private final BooleanProperty finalModifier = new SimpleBooleanProperty(false);
+    private final TypeSlot slotType;
+    private final VariableNameDefTextSlot slotName;
+    private final BooleanProperty showingValue = new SimpleBooleanProperty(false);
+    private final SlotLabel assignLabel = new SlotLabel(AssignFrame.ASSIGN_SYMBOL);
+    private final ExpressionSlot<FilledExpressionSlotFragment> slotValue; // not always valid
+    private final BooleanProperty slotValueBlank = new SimpleBooleanProperty(true);
+    private VarElement element;
+
+    private final BooleanProperty hasKeyboardFocus = new SimpleBooleanProperty(false);
+    private final BooleanProperty inInterfaceProperty = new SimpleBooleanProperty(false);
+
+    /**
+     * Default constructor.
+     * @param editor 
+     */
+    VarFrame(final InteractionManager editor, boolean isFinal, boolean isStatic)
+    {
+        super(editor, "var ", "var-");
+        //Parameters
+
+        staticModifier.set(isStatic);
+        finalModifier.set(isFinal);
+
+        modifiers.put(STATIC_NAME, staticModifier);
+        modifiers.put(FINAL_NAME, finalModifier);
+        
+        headerCaptionLabel.setAnimateCaption(false);
+
+        // Renaming fields is more difficult (could be accesses in other classes)
+        // so for now we stick to renaming local vars:
+        slotName = new VariableNameDefTextSlot(editor, this, getHeaderRow(), () -> isField(getParentCanvas()), "var-name-");
+
+        slotName.addValueListener(new SlotValueListener()
+        {
+            @Override
+            public boolean valueChanged(HeaderItem slot, String oldValue, String newValue, FocusParent<HeaderItem> parent)
+            {
+                return true;
+            }
+
+            @Override
+            @OnThread(Tag.FXPlatform)
+            public void deletePressedAtEnd(HeaderItem slot)
+            {
+                deleteAtEnd(getHeaderRow(), slot);
+            }
+
+            @Override
+            @OnThread(Tag.FXPlatform)
+            public void backSpacePressedAtStart(HeaderItem slot)
+            {
+                backspaceAtStart(getHeaderRow(), slot);
+            }
+        });
+
+        slotName.setPromptText("name");
+        
+        slotType = new TypeSlot(editor, this, this, getHeaderRow(), TypeSlot.Role.DECLARATION, "var-type-");
+        slotType.setSimplePromptText("type");
+        slotType.addClosingChar(' ');
+
+        access = new AccessPermissionSlot(editor, this, getHeaderRow(), "var-access-");
+        access.setValue(AccessPermission.PRIVATE);
+
+        slotValue = new FilledExpressionSlot(editor, this, this, getHeaderRow(), "var-value-");
+        slotValue.bindTargetType(slotType.javaProperty());
+        slotValue.setSimplePromptText("value");
+        slotValue.onLostFocus(this::checkForEmptySlot);
+        //onNonFresh(this::checkForEmptySlot);
+
+        JavaFXUtil.addChangeListener(showingValue, showing -> {
+            if (!showing) {
+                slotValue.cleanup();
+            }
+        });
+
+        FXRunnable runAddValSlot = () -> {
+                // And move focus in:
+                getHeaderRow().focusRight(slotName);
+        };
+        slotName.addValueListener(new SlotTraversalChars(runAddValSlot, SlotTraversalChars.ASSIGN_LHS.getChars()));
+
+        getHeaderRow().bindContentsConcat(FXCollections.<ObservableList<? extends HeaderItem>>observableArrayList(
+                FXCollections.observableArrayList(headerCaptionLabel),
+                JavaFXUtil.listBool(accessModifier, access),
+                JavaFXUtil.listBool(staticModifier, staticLabel),
+                JavaFXUtil.listBool(finalModifier, finalLabel),
+                FXCollections.observableArrayList(slotType, new SlotLabel(" "), slotName),
+                JavaFXUtil.listBool(showingValue, List.of(assignLabel, slotValue)),
+                FXCollections.observableArrayList(previewSemi)
+        ));
+
+        JavaFXUtil.addChangeListener(staticModifier, b -> editor.modifiedFrame(this, false));
+        JavaFXUtil.addChangeListener(finalModifier, b -> editor.modifiedFrame(this, false));
+
+        hasKeyboardFocus.bind(
+                (accessModifier.and(access.effectivelyFocusedProperty()))
+                .or(slotType.effectivelyFocusedProperty())
+                .or(slotName.effectivelyFocusedProperty())
+                .or(slotValue.effectivelyFocusedProperty())
+                );
+
+        slotValue.onTextPropertyChange(s -> slotValueBlank.set(s.isEmpty()));
+        // We must make the showing immediate when you get keyboard focus, as otherwise there
+        // are problems with focusing the slot and then it disappears:
+        ReadOnlyBooleanProperty keyFocusDelayed = JavaFXUtil.delay(hasKeyboardFocus, Duration.ZERO, Duration.millis(100));
+        showingValue.bind(inInterfaceProperty.or(keyFocusDelayed).or(slotValueBlank.not()));
+
+        //cherry
+        frameName = "variable declaration for " + slotName.getText();
+        slotType.setSlotName("variable type");
+        slotValue.setSlotName("variable value expression");
+    }
+
+    // If varValue is null, that means the slot is not shown
+    // If accessValue is null, that means the slot is not shown
+    public VarFrame(InteractionManager editor, AccessPermissionFragment accessValue, boolean staticModifier, boolean finalModifier,
+            TypeSlotFragment varType, NameDefSlotFragment varName, FilledExpressionSlotFragment varValue, boolean enabled)
+    {
+        this(editor, finalModifier, staticModifier);
+        accessModifier.set(accessValue != null);
+        if (accessValue != null) {
+            access.setValue(accessValue.getValue());
+        }
+        slotType.setText(varType);
+        slotName.setText(varName);
+        if (varValue != null) {
+            slotValue.setText(varValue);
+        }
+        frameEnabledProperty.set(enabled);
+    }
+
+    //cherry
+    public String getScreenReaderText() {
+        String text, name, type, accessString;
+        name = (slotName.getText().trim().isEmpty())? "blank" : ScreenreaderDictionary.transcribeForScreenreader(slotName.getText());
+        type = (slotType.getText().trim().isEmpty())? "blank" : slotType.getText();
+        accessString = access.getValue(AccessPermission.PRIVATE).toString();
+        if (accessModifier.get()) { // class field
+            text = "field " + name + " of type " + type + " with " + accessString + " access ";
+            if (finalModifier.get()) {
+                text = finalLabel.getText() + " " + text;
+            }
+            if (staticModifier.get()) {
+                text = staticLabel.getText() + " " + text;
+            }
+        } else if (finalModifier.get()) { // local constant
+            text = "constant " + name + " of type " + type;
+        } else { // local variable
+            text = "variable " + name + " of type " + type;
+        }
+
+        if (showingValue.get()) {
+            text += " equals " + slotValue.getScreenreaderText();
+        }
+        return text;
+    }
+
+    //cherry
+    /**
+     * Get the help text of this frame, to pass to setAccessibilityHelp().
+     * Calls the parent frame if there is one, to get the parent's description
+     * plus the descriptions of that parent's parents.
+     */
+    public String getScreenReaderHelp() {
+        return "you are " + getParentCanvas().getParentLocationDescription();
+    }
+
+
+    @Override
+    public void regenerateCode()
+    {
+        // We generate the return value iff:
+        //   - The value is currently visible, AND
+        //     - the text is non-empty, OR
+        //     - we have triggered code completion in the slot
+        final boolean generateValue = showingValue.get() && (!slotValue.getText().isEmpty() || slotValue.isCurrentlyCompleting());
+        element = new VarElement(this, accessModifier.get() ? new AccessPermissionFragment(access.getValue(AccessPermission.EMPTY)) : null,
+                staticModifier.get(), finalModifier.get(), slotType.getSlotElement(), slotName.getSlotElement(), 
+                generateValue ? slotValue.getSlotElement() : null, frameEnabledProperty.get());
+    }
+    
+    @Override
+    public VarElement getCode()
+    {
+        return element;
+    }
+    
+    public static FrameFactory<VarFrame> getFactory()
+    {
+        return new FrameFactory<VarFrame>() {
+            @Override
+            public VarFrame createBlock(InteractionManager editor)
+            {
+                return new VarFrame(editor, false, false);
+            }
+                        
+            @Override
+            public Class<VarFrame> getBlockClass()
+            {
+                return VarFrame.class;
+            }
+        };
+    }
+
+    public static FrameFactory<VarFrame> getLocalConstantFactory()
+    {
+        return new FrameFactory<VarFrame>() {
+            @Override
+            public VarFrame createBlock(InteractionManager editor)
+            {
+                return new VarFrame(editor, true, false);
+            }
+
+            @Override
+            public Class<VarFrame> getBlockClass()
+            {
+                return VarFrame.class;
+            }
+        };
+    }
+
+    public static FrameFactory<VarFrame> getClassConstantFactory()
+    {
+        return new FrameFactory<VarFrame>() {
+            @Override
+            public VarFrame createBlock(InteractionManager editor)
+            {
+                return new VarFrame(editor, true, true);
+            }
+
+            @Override
+            public Class<VarFrame> getBlockClass()
+            {
+                return VarFrame.class;
+            }
+        };
+    }
+
+    public static FrameFactory<VarFrame> getInterfaceConstantFactory()
+    {
+        return new FrameFactory<VarFrame>() {
+            @Override
+            public VarFrame createBlock(InteractionManager editor)
+            {
+                return new VarFrame(editor, false, false);
+            }
+
+            @Override
+            public Class<VarFrame> getBlockClass()
+            {
+                return VarFrame.class;
+            }
+        };
+    }
+    
+    @Override
+    public void updateAppearance(FrameCanvas parentCanvas)
+    {
+        super.updateAppearance(parentCanvas);
+        if (parentCanvas == null) {
+            // When deleting the frame or remove old copy due to drag.
+            return;
+        }
+
+        inInterfaceProperty.setValue(isInInterface(parentCanvas));
+        if (isField(parentCanvas)) {
+            if (inInterfaceProperty.getValue()) {
+                addStyleClass("interface-var-frame");
+            }
+            else {
+                // No need for accessModifier in interfaces.
+                accessModifier.set(true);
+                addStyleClass("class-var-frame");
+            }
+            headerCaptionLabel.setText("");
+        }
+        else {
+            staticModifier.set(false);
+            accessModifier.set(false);
+            removeStyleClass(isInInterface(parentCanvas) ? "interface-var-frame" : "class-var-frame");
+            // We must use transparency, not adding/removing, to maintain the same indentation in each frame
+            headerCaptionLabel.setText("var ");
+            JavaFXUtil.setPseudoclass("bj-transparent", isAfterVarFrame(parentCanvas), headerCaptionLabel.getNode());
+        }
+
+        //Manvi jain
+        if(getParentCanvas() != null && getParentCanvas().getParent() != null)
+        {
+            slotType.setAccessibilityHelpSlots();
+            slotName.setSlotName("variable name slot");
+            slotName.setScreenReaderHelpSlots();
+            slotValue.setAccessibilityHelpSlots();
+        }
+    }
+
+    private boolean isAfterVarFrame(FrameCanvas parentCanvas)
+    {
+        Frame frameBefore = parentCanvas.getFrameBefore(getCursorBefore());
+        int counter = 0;
+        while ( frameBefore != null && !frameBefore.isEffectiveFrame() && counter < 2) {
+            counter++;
+            frameBefore = parentCanvas.getFrameBefore(frameBefore.getCursorBefore());
+        }
+        return frameBefore instanceof VarFrame;
+    }
+    
+    private boolean isField(FrameCanvas parentCanvas)
+    {
+        if (parentCanvas == null) {
+            // This means that the frame is being deleted, so it has no parent.
+            // This can happen if we arrive here in the middle of an undo operation while updating the cheat sheet,
+            // but in that case just return arbitrary value, and cheat sheet will be updated again later:
+            return false;
+        }
+        return parentCanvas.getParent().getChildKind(parentCanvas) == CanvasParent.CanvasKind.FIELDS;
+    }
+
+    @Override
+    @OnThread(Tag.FXPlatform)
+    public List<FrameOperation> getContextOperations()
+    {
+        //final
+        List<FrameOperation> operations = new ArrayList<>(super.getContextOperations());
+        operations.addAll(getStaticFinalOperations());
+        return operations;
+    }
+
+    @Override
+    public List<String> getDeclaredVariablesAfter()
+    {
+        String name = slotName.getText();
+        if (name.isEmpty()) {
+            return Collections.emptyList();
+        }
+        return Arrays.asList(name);
+    }
+
+    @Override
+    public EditableSlot getErrorShowRedirect()
+    {
+        return slotName;
+    }
+
+    @Override
+    public void focusName() {
+        slotName.requestFocus(Focus.LEFT);
+    }
+
+    @Override
+    public void setView(View oldView, View newView, SharedTransition animateProgress)
+    {
+        super.setViewNoOverride(oldView, newView, animateProgress);
+        if (newView == View.JAVA_PREVIEW)
+            headerCaptionLabel.shrinkHorizontally(animateProgress);
+        else
+            headerCaptionLabel.growHorizontally(animateProgress);
+        assignLabel.setText(newView == View.JAVA_PREVIEW ? "=" : AssignFrame.ASSIGN_SYMBOL);
+    }
+
+    @Override
+    public boolean tryRestoreTo(CodeElement codeElement)
+    {
+        // instanceof bit hacky, but easiest way to do it:
+        if (codeElement instanceof VarElement)
+        {
+            VarElement nme = (VarElement)codeElement;
+            staticModifier.set(nme.isStatic());
+            finalModifier.set(nme.isFinal());
+            slotType.setText(nme.getType());
+            slotName.setText(nme.getName());
+            if (nme.getValue() != null) {
+                slotValue.setText(nme.getValue());
+            }
+            // This case where there was a value in the old state
+            // but should be removed
+            else if (slotValue != null) {
+                slotValue.setText("");
+            }
+            return true;
+        }
+        return false;
+    }
+
+    @Override
+    public boolean focusWhenJustAdded()
+    {
+        slotType.requestFocus();
+        return true;
+    }
+
+    @Override
+    public List<ExtensionDescription> getAvailableExtensions(FrameCanvas innerCanvas, FrameCursor cursorInCanvas)
+    {
+        final List<ExtensionDescription> extensions = new ArrayList<>(super.getAvailableExtensions(innerCanvas, cursorInCanvas));
+        if ( !inInterfaceProperty.getValue() ) {
+            getStaticFinalOperations().forEach(op -> extensions.add(new ExtensionDescription(op, this, true,
+                    ExtensionSource.BEFORE, ExtensionSource.AFTER, ExtensionSource.MODIFIER, ExtensionSource.SELECTION)));
+        }
+        return extensions;
+    }
+
+    private List<ToggleBooleanProperty> getStaticFinalOperations()
+    {
+        List<ToggleBooleanProperty> operations = new ArrayList<>();
+        operations.add(new ToggleBooleanProperty(getEditor(), TOGGLE_FINAL_VAR, FINAL_NAME, 'n'));
+        // is in class?
+        if (isField(getParentCanvas())) {
+            operations.add(new ToggleBooleanProperty(getEditor(), TOGGLE_STATIC_VAR, STATIC_NAME, 's'));
+        }
+        return operations;
+    }
+
+    @Override
+    public Stream<EditableSlot> getPossiblyHiddenSlotsDirect()
+    {
+        return Stream.of(access, slotValue);
+    }
+}