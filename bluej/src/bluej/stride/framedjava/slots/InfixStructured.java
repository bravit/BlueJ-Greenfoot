/*
 This file is part of the BlueJ program. 
 Copyright (C) 2014,2015,2016,2017,2018,2019,2020 Michael Kölling and John Rosenberg
 
 This program is free software; you can redistribute it and/or 
 modify it under the terms of the GNU General Public License 
 as published by the Free Software Foundation; either version 2 
 of the License, or (at your option) any later version. 
 
 This program is distributed in the hope that it will be useful, 
 but WITHOUT ANY WARRANTY; without even the implied warranty of 
 MERCHANTABILITY or FITNESS FOR A PARTICULAR PURPOSE.  See the 
 GNU General Public License for more details. 
 
 You should have received a copy of the GNU General Public License 
 along with this program; if not, write to the Free Software 
 Foundation, Inc., 51 Franklin Street, Fifth Floor, Boston, MA  02110-1301, USA. 
 
 This file is subject to the Classpath exception as provided in the  
 LICENSE.txt file that accompanied this code.
 */
package bluej.stride.framedjava.slots;

import bluej.stride.framedjava.slots.StructuredSlot.SplitInfo;
import bluej.stride.generic.Frame.View;
import bluej.stride.generic.InteractionManager;
import bluej.stride.generic.ScreenreaderDictionary;
import bluej.utility.Debug;
import bluej.utility.Utility;
import bluej.utility.javafx.*;
import bluej.utility.javafx.binding.DeepListBinding;
import javafx.beans.binding.StringExpression;
import javafx.beans.property.BooleanProperty;
import javafx.beans.property.SimpleBooleanProperty;
import javafx.beans.property.SimpleStringProperty;
import javafx.beans.property.StringProperty;
import javafx.collections.FXCollections;
import javafx.collections.ListChangeListener;
import javafx.collections.ObservableList;
import javafx.scene.Node;
import javafx.scene.control.Label;
import javafx.scene.control.TextField;
import javafx.scene.input.*;
import javafx.scene.layout.Region;
import threadchecker.OnThread;
import threadchecker.Tag;

import java.util.*;
import java.util.function.BiConsumer;
import java.util.function.Function;
import java.util.stream.Collectors;
import java.util.stream.Stream;

/**
 * This class is the major part of the display and logic for expressions.  Here's how the architecture works:
 *
 * <h3>The Expression Tree</h3>
 *
 * This gets turned into a rich tree of expressions.  The expressions nest as follows.
 *
 *  - There is InfixStructured (this class), which holds a sequence of operands (see the "fields" field)
 *    and in the middle of each of these is optionally an operator (Operator class, "operators" field).
 *    An operand (which implements StructuredSlotComponent) can be:
 *      - a fairly standard text field (StructuredSlotField),
 *      - a string literal (StringLiteralExpressionSlot) or
 *      - a bracketed expression (BracketedStructured).
 *
 *  - A BracketedStructured is really a thin wrapper around InfixStructured.  So an expression tree is
 *    really made up primarily of InfixStructured, with each one (excluding the top-level) wrapped in
 *    a BracketedStructured.
 *
 *  Given an expression like:
 *
 *    1 + 2 * getX() + convert(5 + 7) - (3 * (15 + 6))
 *
 *  We have a top-level InfixStructured.  This has an array of eleven operands:
 *
 *   [0]: StructuredSlotField, content: "1"
 *   [1]: StructuredSlotField, content: "2"
 *   [2]: StructuredSlotField, content: "getX"
 *   [3]: BracketedStructured, with an InfixExpressionSlot containing one [empty] operand (and no operators):
 *           [0]: StructuredSlotField, content: ""
 *   [4]: StructuredSlotField, content: ""
 *   [5]: StructuredSlotField, content: "convert"
 *   [6]: BracketedStructured, with an InfixExpressionSlot with two operands:
 *            [0]: StructuredSlotField, content: "5"
 *            [1]: StructuredSlotField, content: "7"
 *          And one operator:
 *            [0]: Operator, content: "+"
 *   [7]: StructuredSlotField, content: ""
 *   [8]: StructuredSlotField, content: ""
 *   [9]: BracketedStructured, with an InfixExpressionSlot with three operands:
 *            [0]: StructuredSlotField, content "3"
 *            [1]: BracketedStructured, with two operands:
 *                    [0]: StructuredSlotField, content: "15"
 *                    [1]: StructuredSlotField, content: "6"
 *                 and one operator:
 *                    [0]: Operator, content: "+"
 *            [2]: StructuredSlotField, content ""
 *         And two operators:
 *            [0]: Operator, content "*"
 *            [1]: null
 *   [10]:StructuredSlotField, content ""
 *
 * And an array of ten operators:
 *   [0]: Operator, content: "+"
 *   [1]: Operator, content: "*"
 *   [2]: null
 *   [3]: null
 *   [4]: Operator, content: "+"
 *   [5]: null
 *   [6]: null
 *   [7]: Operator, content: "-"
 *   [8]: null
 *   [9]: null
 *
 *  There are a few rules to these slots:
 *
 *   - Operator N is between Operand N and N+1.  So operator 0 is between operand 0 and operand 1, etc
 *   - The size of the operators array is always exactly one less than the size of the operands array
 *     (although many operator entries may be null).
 *   - Each BracketedStructured is surrounded by two null operators.  See explanation below.
 *   - Operators are only null when they are adjacent to a BracketedStructured.
 *   - A BracketedStructured never appears in the very first or very last entry in the operands array. (See below.)
 *
 *  The non-obvious rules relate to BracketedStructured.  To start with, consider the expression "1>=2".  In
 *  a standard text editor, this a string of length 4, and there are 5 possible caret positions (before each
 *  character, and after the last one).  If we turn this into an InfixStructured, we get two operands and an operator:
 *    field 0: StructuredSlotField, content "1"
 *    operator 0: Operator, content ">="
 *    field 1: StructuredSlotField, content "2"
 *
 *  In our version, we have four valid caret positions: before the '1', after the '1', before the '2', after the '2'.
 *  We lose only the caret position in the middle of the operator, but you can always alter it by going before/after it
 *  and using delete/backspace, which will chip off one character at a time from the oprator.
 *
 *  Now consider the same expression with some brackets: "1>=(2)".  In a standard text editor, it's a string
 *  of length 6, and you have 7 caret positions.  My first attempt at turning this into an InfixStructured
 *  [NOTE: THIS IS NOT HOW IT NOW WORKS!] was:
 *    field 0: StructuredSlotField, content "1"
 *    operator 0: Operator, content ">="
 *    field 1: BracketedStructured, containing:
 *      field 0: StructuredSlotField, content "2"
 *
 *  This seems logical, but we would only have 4 caret positions -- again:  before the '1', after the '1', before the '2', after the '2'.
 *  If you want to add content after the closing bracket, there is no way to do so.  If you want to delete
 *  the '=' (to turn it into strictly greater than), there is no caret position from which to do so, and nor
 *  can you add any content between the operator and the bracket.  So while this scheme correctly contains all
 *  the current text, it *does not allow all possible edits to take place*.  The fix for this is as follows:
 *
 *  Each BracketedStructured must always have an StructuredSlotField before and after it, with no operator
 *  inbetween the brackets and field.  These fields correspond to the space just outside the brackets, to
 *  always allow editing in those positions.  Often, these extra fields will be empty (e.g. in the case of
 *  "1*(2-3)/5", these extra fields will be empty.  However, in the case of method calls such as "move(5)",
 *  the "move" occupies the field beforehand, and in the case of casts such as "(int)x", the "x" occupies
 *  the field afterwards.
 *
 *  This rule is what leads to several of our rules above.  Since BracketedStructured always has these fields
 *  before and after with no operators, we store null in the corresponding operator fields, and BracketedStructured
 *  can never be first or last in the InfixStructured.
 *
 *  <h3>Floating-Point Literals</h3>
 *
 *  One special case in expressions is floating point literals.  Given an expression like "-x.y", we would usually
 *  turn this into an InfixStructured with a minus operator and dot operator.  However, for expressions like
 *  "-9.3", this is misleading; the dot is not really an operator here (though the minus is perhaps less clear;
 *  we could think of it as a unary minus).  So we have a special case that if a dot appears in a place
 *  where it looks like part of a numeric literal (roughly: if it is preceded by a series of digits, but it gets
 *  more complicated with floating hex literals, and we also must take care around "a415.y" etc) then we do
 *  not insert an operator, but rather allow the dot in the slot itself.  The insertion and deletion logic
 *  has to work hard to handle this -- not only must it handle inserting and deleting the dot itself, but
 *  for example deleting the "g" in "g325.7" changes the content from a syntax error into a valid numeric literal.
 *
 *  <h3>Deleting/Inserting Operators</h3>
 *
 *  Adding text content to an existing text field is simple -- you just change the content of that field.
 *  However, adding or deleting an operator or bracket may require merging or splitting existing slots,
 *  especially so if selection is involved.  For example, in the field "12345", selecting the "234" and hitting
 *  "(" should split the slot into two, the first half containing "1", the second half containing "5", and
 *  inbetween those there will be a BracketedStructured inserted which contains "234".
 *
 *  There is complicated logic to the insertion, which is covered in the comments for the insertChar method, below.
 *
 *  <h3>Selection</h3>
 *
 *  InfixStructured items support selection.  The logic for selection in expressions is similar to that for frames:
 *  a bracketed expression is a whole unit (like a frame is), and thus you either select the whole bracket,
 *  or none of it.  Other than brackets, you can select across any parts of an expression.  If you consider
 *  the expression "1+2+(3*4)+5", then the valid selections you can make from just before the 2 are
 *  (using curly brackets for selection):
 *    - "1{+}2+(3*4)+5" [heading backwards]
 *    - "{1+}2+(3*4)+5" [heading backwards]
 *    - "1+{2}+(3*4)+5" [this, and rest, heading forwards]
 *    - "1+{2+}(3*4)+5"
 *    - "1+{2+(3*4)}+5"
 *    - "1+{2+(3*4)+}5"
 *    - "1+{2+(3*4)+5}"
 *
 *  The valid selections from just after the 3 are:
 *   - "1+2+({3}*4)+5" [heading backwards]
 *   - "1+2+(3{*}4)+5" [heading forwards]
 *   - "1+2+(3{*4})+5" [heading forwards]
 *
 *  That is, your selection cannot leave a bracketed expression that you start inside of, because
 *  allowing the selection to leave the bracket would mean you were selecting part of a bracketed expression.
 *
 *  <h3>Methods with Underscore Names</h3>
 *
 *  In some cases, there are methods that we want to test, where we need to pass different parameters
 *  to the usual public methods.  To facilitate this, some methods (like insert), have a package-visible
 *  version with an underscore ("insert_") which is used directly by the tests, and a public version
 *  without the underscore ("insert") that should be used in all normal, non-test code
 *
 *  <h3>Caret Position</h3>
 *
 *  Because we have a rich structure in the expression, the notion of caret position has changed.  In a normal text slot,
 *  it would just be an integer, indicating the position along the string.  In our expression slots, it is
 *  a list of integers (singly linked list, in CaretPos).  The meaning of each integer depends on the component it is applied to.
 *
 *  At the outer-most level, we have an InfixStructured.  Here, the first integer is an index into the "fields" array,
 *  indicating which slot we are in.  You then strip off the first integer, and use the rest of the list to find
 *  the position in the subfield.  If it's an StructuredSlotField, the index is simply a standard caret position.
 *  If it's a BracketedStructured, it applies to the contained InfixStructured.
 *
 *  So ultimately, the CaretPos is a list of integers where the last one applies to an StructuredSlotField, and the preceding
 *  ones are indexes into InfixStructured's "fields" arrays.
 */
public abstract class InfixStructured<SLOT extends StructuredSlot<?, INFIX, ?>, INFIX extends InfixStructured<SLOT, INFIX>>
        implements TextFieldDelegate<StructuredSlotField>
{
    // Regex matching JLS "Digits"; underscores can appear within
    private final static String DIGITS_REGEX = "\\d([0-9_]*\\d)?";
    private final static String HEX_DIGITS_REGEX = "[0-9A-Fa-f]([0-9A-Fa-f_]*[0-9A-Fa-f])?";
    private static final String DEFAULT_RANGE_START = lang.stride.Utility.class.getName() + "(";

    // fields is always 1 longer than operators. Always an StructuredSlotField in first and last position (which may be same, when size 1).
    protected final ProtectedList<StructuredSlotComponent> fields = new ProtectedList<>();
    // Operator 0 is between field 0 and field 1.  Operator N trails field N.
    // Can be null when the operator is effectively a bracket.
    protected final ProtectedList<Operator> operators = new ProtectedList<>();

    //private final FlowPane components = new FlowPane();
    //private final HBox components = new HBox();
    private final ObservableList<Node> components = FXCollections.observableArrayList();
    protected final BracketedStructured<INFIX, SLOT> parent; // null if top-level
    // The characters which cause us to go up a level (e.g. a closing bracket) or
    // move to the next slot
    private final Set<Character> closingChars = new HashSet<>();

    private final InteractionManager editor;
    protected final SLOT slot; // Can be null when testing, but otherwise non-null

    private final StringProperty textProperty = new SimpleStringProperty();
    private final BooleanProperty previewingJavaRange = new SimpleBooleanProperty(false);
    private final StringProperty startRangeText = new SimpleStringProperty(DEFAULT_RANGE_START);
    private final StringProperty endRangeText = new SimpleStringProperty(")");
    /**
     * The caret position for the start of the selection (null if and only if no selection)
     */
    private CaretPos anchorPos;

    /**
     * Create top-level InfixStructured, just inside the StructuredSlot
     */
    public InfixStructured(InteractionManager editor, SLOT slot, StructuredSlot.ModificationToken token)
    {
        this(editor, slot, "", null, token);
    }

    /**
     * Create InfixStructured just inside the given BracketedStructured.
     *
     * @param initialContent The initial content.  This should be suitable for putting into a single
     *    StructuredSlotField; it should not contain any operators or brackets, etc.  If you need
     *    to add rich content, pass "" for this parameter and insert the rich content afterwards.
     */
    public InfixStructured(InteractionManager editor, SLOT slot, String initialContent, BracketedStructured wrapper,
            StructuredSlot.ModificationToken token, Character... closingChars)
    {
        this.editor = editor;
        this.parent = wrapper;
        this.closingChars.addAll(Arrays.asList(closingChars));
        this.slot = slot;

        this.textProperty.set(initialContent);
        // When starting, add just one empty field:
        fields.add(makeNewField(initialContent, false), token);

        final ObservableList<Node> extraPrefix = FXCollections.observableArrayList();
        final ObservableList<Node> extraSuffix = FXCollections.observableArrayList();

        JavaFXUtil.addChangeListener(previewingJavaRange, previewing -> {
            if (previewing)
            {
                Label start = new Label();
                start.textProperty().bind(startRangeText);
                extraPrefix.setAll(start);
                Label end = new Label();
                end.textProperty().bind(endRangeText);
                extraSuffix.setAll(end);
            }
            else
            {
                extraPrefix.clear();
                extraSuffix.clear();
            }
        });

        new DeepListBinding<Node>(components) {

            @Override
            protected Stream<ObservableList<?>> getListenTargets()
            {
                return Stream.concat(Stream.of(fields.observable(), operators.observable(), extraPrefix, extraSuffix), fields.stream().map(StructuredSlotComponent::getComponents));
            }

            @Override
            protected Stream<Node> calculateValues()
            {
                // Important that we flatMap after interleaving, to preserve ordering:
                return Utility.concat(
                        extraPrefix.stream(),
                        Utility.interleave(
                                fields.stream().map(c -> c.getComponents().stream()),
                                operators.stream().map(o -> o == null ? Stream.<Node>empty() : Stream.of(o.getNode())))
                             .flatMap(x -> x),
                        extraSuffix.stream()
                       );
            }

        }.startListening();

        fields.observable().addListener((ListChangeListener)c -> {
            // If we are not a single field, remove prompts on all fields:
            if (fields.size() != 1)
            {
                fields.forEach(comp -> {
                    if (comp instanceof StructuredSlotField)
                    {
                        ((StructuredSlotField)comp).setPromptText("");
                    }
                });
            }
        });


        // Now we calculate precedence as follows:
        // - We find the lowest precedence operator (preferring leftmost).
        //   - We recursively traverse the LHS and RHS of this operator with same algorithm.
        // - On return, if lowest operator in LHS or RHS is identical to outer, we take
        components.addListener((ListChangeListener)c ->
            calculatePrecedences(operators.stream().collect(Collectors.toList()), fields.stream().map(StructuredSlotComponent::isFieldAndEmpty).limit(operators.size()).collect(Collectors.toList()))
        );

        updateBreaks();
        JavaFXUtil.addChangeListener(textProperty, value -> updateBreaks());
    }


    public Stream<? extends Node> makeDisplayClone(InteractionManager editor)
    {
        // Important that we flatMap after interleaving, to preserve ordering:
        return Utility.interleave(
                fields.stream().map(c -> c.makeDisplayClone(editor)),
                operators.stream().map(o -> o == null ? Stream.<Node>empty() : Stream.of(o.makeDisplayClone(editor))))
                .flatMap(x -> x);
    }

    private void updateBreaks()
    {
        // Update possible breaks.
        // Breaks are not allowed between a method name and the opening bracket:

        // Spot the method calls and inform the brackets:
        // Start at second item because first can't be a bracket:
        for (int i = 1; i < fields.size(); i++)
        {
            if (fields.get(i) instanceof BracketedStructured)
            {
                // A method call is a bracketed expression with non-empty
                // field directly before it:
                ((BracketedStructured)fields.get(i)).notifyIsMethodParams(
                    fields.get(i-1) instanceof StructuredSlotField
                        && !fields.get(i-1).isFieldAndEmpty());
            }
        }
    }

    // package-visible and static for testing
    static OpPrec calculatePrecedences(List<Operator> ops, List<Boolean> isUnary)
    {
        int lowestPrec = Integer.MAX_VALUE;
        int lowestIndex = -1;
        for (int i = 0; i < ops.size(); i++)
        {
            if (ops.get(i) == null)
                continue;
            if (ops.get(i).get().equals("."))
            {
                // always DOT priority; skip it:
                ops.get(i).setPrecedence(Operator.Precedence.DOT);
                continue;
            }
            else if (ops.get(i).get().equals(","))
            {
                // always COMMA priority; skip it:
                ops.get(i).setPrecedence(Operator.Precedence.COMMA);
                continue;
            }
            else if (ops.get(i).get().equals("new "))
            {
                // always COMMA priority; skip it:
                ops.get(i).setPrecedence(Operator.Precedence.NEW);
                continue;
            }

            int prec = Operator.getOperatorPrecedence(ops.get(i).get(), isUnary.get(i).booleanValue());

            // Prefer left-hand op, needs to be strictly lower
            if (prec < lowestPrec)
            {
                lowestPrec = prec;
                lowestIndex = i;
            }
        }
        if (lowestIndex != -1)
        {
            // Split the list into left and right:
            List<Operator> lhs = ops.subList(0, lowestIndex);
            List<Boolean> lhsUnary = isUnary.subList(0, lowestIndex);
            List<Operator> rhs = ops.subList(lowestIndex + 1, ops.size());
            List<Boolean> rhsUnary = isUnary.subList(lowestIndex + 1, ops.size());

            OpPrec lhsPrec = calculatePrecedences(lhs, lhsUnary);
            OpPrec rhsPrec = calculatePrecedences(rhs, rhsUnary);

            int ourLevel;
            if (lhsPrec.prec == lowestPrec || rhsPrec.prec == lowestPrec ||
                    (lhsPrec.prec == -1 && rhsPrec.prec == -1))
            {
                // Same precendence
                ourLevel = Math.max(lhsPrec.levels, rhsPrec.levels);
            }
            else
            {
                // One higher precedence:
                ourLevel = 1 + Math.max(lhsPrec.levels, rhsPrec.levels);
            }

            ops.get(lowestIndex).setPrecedence(Operator.getPrecForLevel(ourLevel));
            return new OpPrec(lowestPrec, ourLevel);
        }
        else
        {
            // No operators (none, or all are null)
            return new OpPrec(-1, 0);
        }
    }

    private static boolean precedesDotInFloatingPointLiteral(String before) {
        return before.matches("\\A\\s*[+-]?" + DIGITS_REGEX + "\\z")
                || before.matches("\\A\\s*0x" + HEX_DIGITS_REGEX + "\\z");
    }

    protected StructuredSlotField makeNewField(String content, boolean stringLiteral)
    {
        StructuredSlotField f = new StructuredSlotField(this, content, stringLiteral);
        if (editor != null) // Can be null during testing
            editor.setupFocusableSlotComponent(slot, f.getNodeForPos(null), true, () -> slot.getExtensions(), slot.getHints());
        f.onKeyPressedProperty().set(event -> {
            if (event.isShiftDown() && event.isControlDown() && event.getText().length() > 0 && event.getCode() != KeyCode.CONTROL && event.getCode() != KeyCode.SHIFT)
            {
                slot.notifyModifiedPress(event.getCode());
                event.consume();
                return;
            }

            //Which key?
            switch (event.getCode())
            {
                case ENTER:
                    slot.enter();
                    event.consume();
                    break;
                case UP:
                    slot.up();
                    event.consume();
                    break;
                case DOWN:
                    slot.down();
                    event.consume();
                    break;
                case SPACE:
                    if (event.isControlDown())
                    {
                        slot.showSuggestionDisplay(f, f.getCurrentPos().index, stringLiteral);
                        event.consume();
                    }
                    break;
                default:
                    if (slot.checkFilePreviewShortcut(event.getCode()))
                        event.consume();
                    break;
            }
        });

        // Put the handlers for links on the field:
        f.addEventHandler(MouseEvent.MOUSE_MOVED, e -> {
            CaretPos relNearest = getNearest(e.getSceneX(), e.getSceneY(), false, Optional.empty()).getPos();
            CaretPos absNearest = absolutePos(relNearest);
            f.setPseudoclass("bj-hyperlink", e.isShortcutDown() && slot.getOverlay().hoverAtPos(slot.getTopLevel().caretPosToStringPos(absNearest, false)) != null);
        });
        f.addEventHandler(MouseEvent.MOUSE_CLICKED, e -> {
            if (e.getClickCount() > 1) // Double and triple clicks will be handled by the text field
                return;
            if (!(e.isShortcutDown() || e.getButton() == MouseButton.MIDDLE))
                return; // Either they must be holding shortcut button, or middle clicking

            // check for click on underlined region
            CaretPos relNearest = getNearest(e.getSceneX(), e.getSceneY(), false, Optional.empty()).getPos();
            CaretPos absNearest = absolutePos(relNearest);
            // First we check existing underlines:
            FXPlatformRunnable linkRunnable = slot.getOverlay().hoverAtPos(slot.getTopLevel().caretPosToStringPos(absNearest, false));
            if (linkRunnable != null)
            {
                // We've found an existing underline; run the action:
                linkRunnable.run();
            }
            else
            {
                // No existing underline; this may be because:
                //  - there isn't anything of interest in this position
                //  - the mouse click has changed things (e.g. in var frames, clicking the type slot focuses it and changes the frame content)
                //  - the user middle-clicked, so we didn't scan in advance
                // Thus to cover the latter two options, we scan again to be sure:
                slot.withLinksAtPos(absNearest, optLink ->
                    optLink.ifPresent(link -> {
                        FXPlatformRunnable onClick = link.getOnClick();
                        if (onClick != null)
                            onClick.run();
                    })
                );
            }
        });

        return f;
    }

    /**
     * Position and focus the caret at the given position.  Returns the Node that will receive
     * focus.
     */
    // package-visible
    Node positionCaret(CaretPos pos)
    {
        if (pos == null) // This can happen if we don't want to focus, e.g. we are moving to next slot
            return null;
        pos = pos.normalise();
        if (pos.index == -1)
        {
            return parent.positionParentPos(pos.subPos);
        }
        else
        {
            StructuredSlotComponent foc = fields.get(pos.index);
            return foc.focusAtPos(pos.subPos);
        }
    }

    /**
     * Draws the selection from anchorPos (if null, draw no selection) to the
     * position given as a parameter.  It does not matter whether anchorPos
     * is before or after cur.  If they are equal, no selection is drawn.
     */
    public void drawSelection(CaretPos cur)
    {
        if (anchorPos == null || anchorPos.equals(cur))
        {
            slot.clearSelection(false);
        }
        else
        {
            CaretPos start, end;
            if (anchorPos.before(cur)) {
                start = anchorPos;
                end = cur;
            }
            else {
                start = cur;
                end = anchorPos;
            }

            slot.drawSelection(getAllStartEndPositionsBetween(start, end).collect(Collectors.toList()));
        }
    }

    /**
     * Finds all the TextOverlayPosition items at the beginning and ends of all StructuredSlotField
     * and Operator items (no matter how deeply nested) between the two caret positions, book-ended by the given caret
     * positions themselves.
     *
     * We need this to calculate where to draw the selection boxes and error underlines for
     * multi-field selections/errors.
     *
     * @param start The start position, or null to mean from the start of this entire expression
     * @param end The end position, or null to mean to the end of this entire expression
     */
    // package-visible
    Stream<TextOverlayPosition> getAllStartEndPositionsBetween(CaretPos start, CaretPos end)
    {
        if (start == null) {
            start = new CaretPos(0, getFirstField().getStartPos());
        }
        boolean useVeryEnd = end == null;
        if (end == null) {
            end = new CaretPos(fields.size() - 1, getLastField().getEndPos());
        }

        // Single field is a simple case:
        int startIndex = start.index;
        int endIndex = end.index;
        if (startIndex == endIndex) {
            Stream<TextOverlayPosition> s =  fields.get(startIndex).getAllStartEndPositionsBetween(start.subPos, end.subPos);
            if (useVeryEnd)
                s = Stream.concat(s, Stream.of(((StructuredSlotField) fields.get(fields.size() - 1)).calculateOverlayEnd()));
            return s;
        }

        Stream<TextOverlayPosition> s = fields.get(startIndex).getAllStartEndPositionsBetween(start.subPos, null);
        for (int i = startIndex + 1; i < endIndex; i++)
        {
            if (operators.get(i - 1) != null) {
                s = Stream.concat(s, operators.get(i - 1).getStartEndPositions(this));
            }
            s = Stream.concat(s, fields.get(i).getAllStartEndPositionsBetween(null, null));
        }
        if (operators.get(endIndex - 1) != null)
            s = Stream.concat(s, operators.get(endIndex - 1).getStartEndPositions(this));
        s = Stream.concat(s, fields.get(endIndex).getAllStartEndPositionsBetween(null, end.subPos));

        if (useVeryEnd)
            s = Stream.concat(s, Stream.of(((StructuredSlotField) fields.get(fields.size() - 1)).calculateOverlayEnd()));

        return s;
    }

    // As position on overlay:
    public TextOverlayPosition calculateOverlayPos(CaretPos p)
    {
        //if (p == null)
        //    return new TextOverlayPosition(0.0, 0.0, 5.0);

        StructuredSlotComponent f = fields.get(p.index);
        return f.calculateOverlayPos(p.subPos);
    }

    public double sceneToOverlayX(double sceneX)
    {
        return slot.sceneToOverlayX(sceneX);
    }

    public double sceneToOverlayY(double sceneY)
    {
        return slot.sceneToOverlayY(sceneY);
    }

    public void deselect()
    {
        anchorPos = null;
        drawSelection(null);
    }

    @Override
    public void backwardAtStart(StructuredSlotField f)
    {
        backwardAtStart((StructuredSlotComponent) f);
    }

    /**
     * Handle moving backwards (left) when at the start of the given field.
     *
     * This will either move to the end of the appropriate preceding field, or if the passed
     * parameter is the first field, will take the appropriate action via its surrounding
     * BracketedStructured/StructuredSlot
     */
    public void backwardAtStart(StructuredSlotComponent f)
    {
        int i = findField(f);
        if (i == -1) throw new IllegalStateException();

        if (i > 0) {
            fields.get(i - 1).focusAtEnd();
        }
        else
        {
            if (parent != null) {
                parent.focusBefore();
            }
            else { // We are top-level:
                slot.getSlotParent().focusLeft(slot);
            }
        }
    }

    @Override
    public void forwardAtEnd(StructuredSlotField f)
    {
        forwardAtEnd((StructuredSlotComponent)f);
    }

    /**
     * Handle moving forwards (right) when at the start of the given field.
     *
     * This will either move to the beginning of the appropriate following field, or if the passed
     * parameter is the last field, will take the appropriate action via its surrounding
     * BracketedStructured/StructuredSlot
     */
    public void forwardAtEnd(StructuredSlotComponent f)
    {
        int i = findField(f);
        if (i == -1) throw new IllegalStateException();

        if (i < fields.size() - 1) {
            fields.get(i + 1).focusAtStart();
        }
        else
        {
            if (parent != null)
                parent.focusAfter();
            else // We are top-level:
                slot.getSlotParent().focusRight(slot);
        }
    }

    /**
     * Handle Home being pressed in the given field
     */
    // TODO should home/end go up to parent?
    @Override
    public boolean home(StructuredSlotField f)
    {
        getFirstField().focusAtStart();
        return true;
    }

    /**
     * Handle End being pressed in the given field
     */
    @Override
    public boolean end(StructuredSlotField f, boolean asPartOfNextWordCommand)
    {
        if (asPartOfNextWordCommand)
            f.focusAtEnd();
        else
            end();
        return true;
    }

    /**
     * Handle Shift-Home being pressed in the given field
     */
    @Override
    public boolean selectHome(StructuredSlotField id, int caretPos)
    {
        int i = findField(id);
        setAnchorIfUnset(new CaretPos(i, new CaretPos(caretPos, null)));
        int dest = fields.get(i) instanceof StringLiteralExpression ? i : 0;
        fields.get(dest).focusAtStart();
        drawSelection(new CaretPos(dest, new CaretPos(0, null)));
        return true;
    }

    /**
     * Handle Shift-End being pressed in the given field
     */
    @Override
    public boolean selectEnd(StructuredSlotField id, int caretPos)
    {
        int i = findField(id);
        setAnchorIfUnset(new CaretPos(i, new CaretPos(caretPos, null)));
        int dest = fields.get(i) instanceof StringLiteralExpression ? i : fields.size() - 1;
        fields.get(dest).focusAtEnd();
        drawSelection(new CaretPos(dest, fields.get(dest).getEndPos()));
        return true;
    }

    //package-visible
    StructuredSlotField getFirstField()
    {
        return (StructuredSlotField)fields.get(0);
    }

    private StructuredSlotField getLastField()
    {
        return (StructuredSlotField)fields.get(fields.size() - 1);
    }

    @Override
    public boolean previousWord(StructuredSlotField f, boolean atStart)
    {
        if (atStart) {
            backwardAtStart(f);
            return true;
        }
        // Let the field handle it if not at start:
        return false;
    }

    @Override
    public boolean nextWord(StructuredSlotField f, boolean atEnd)
    {
        if (atEnd) {
            forwardAtEnd(f);
            return true;
        }
     // Let the field handle it if not at end:
        return false;
    }

    @Override
    public boolean endOfNextWord(StructuredSlotField f, boolean atEnd)
    {
        return nextWord(f, atEnd);
    }

    @Override
    public boolean selectAll(StructuredSlotField f)
    {
        home(null);
        // Arguments are position we are selecting *from*, not to:
        selectEnd(getFirstField(), 0);
        return true;
    }

    @Override
    @OnThread(Tag.FXPlatform)
    public boolean selectNextWord(StructuredSlotField f)
    {
        setAnchorIfUnset(getCurrentPos());
        if (Objects.equals(f.getCurrentPos(), f.getEndPos()))
        {
            int i = findField(f);
            if (fields.get(i) instanceof StringLiteralExpression)
                return false;
            else
                selectForward(f, f.getCurrentPos().index, true);
        }
        else
        {
            //nextWord can clobber our anchor in end(), so we save and restore it:
            CaretPos anch = this.anchorPos;
            f.nextWord();
            this.anchorPos = anch;
            drawSelection(new CaretPos(findField(f), f.getCurrentPos()));
        }
        return true;
    }

    @Override
    @OnThread(Tag.FXPlatform)
    public boolean selectPreviousWord(StructuredSlotField f)
    {
        setAnchorIfUnset(getCurrentPos());
        if (Objects.equals(f.getCurrentPos(), f.getStartPos()))
        {
            int i = findField(f);
            if (fields.get(i) instanceof StringLiteralExpression)
                return false;
            else
                selectBackward(f, 0);
        }
        else
        {
            f.previousWord();
            drawSelection(new CaretPos(findField(f), f.getCurrentPos()));
        }
        return true;
    }

    @Override
    @OnThread(Tag.FXPlatform)
    public boolean cut()
    {
        copy();
        deleteSelection();
        return true;
    }

    @Override
    public void moveTo(double sceneX, double sceneY, boolean setAnchor)
    {
        CaretPos pos = getNearest(sceneX, sceneY, true, Optional.empty()).getPos();
        positionCaret(pos);
        if (setAnchor) {
            anchorPos = pos;
        }
    }

    // Package-visible
    PosAndDist getNearest(double sceneX, double sceneY, boolean canDescend, Optional<Integer> restrictTo)
    {
        PosAndDist nearest = new PosAndDist();
        for (int i = 0; i < fields.size();i++) {
            final int index = i;
            if (restrictTo.isPresent() && restrictTo.get() != i)
                continue;
            nearest = PosAndDist.nearest(nearest, fields.get(i).getNearest(sceneX, sceneY, canDescend, anchorPos != null && anchorPos.index == i).copyAdjustPos(p -> new CaretPos(index, p)));
        }
        return nearest;
    }

    @Override
    public void selectTo(double sceneX, double sceneY)
    {
        // Anchor pos should already be set, so we just have to move caret

        // Rules are:
        // you can't select into brackets or string literals
        // you can only select at same level.
        CaretPos pos = getNearest(sceneX, sceneY, false, anchorPos != null && fields.get(anchorPos.index) instanceof StringLiteralExpression ? Optional.of(anchorPos.index) : Optional.empty()).getPos();
        positionCaret(pos);
        drawSelection(pos);
    }

    @Override
    public void selected()
    {
        if (anchorPos == null || anchorPos.equals(getCurrentPos()))
        {
            // If they drag and end up selecting nothing (drag ends where it began -- drag may
            // also just be an over-long mouse press) then don't treat it as a selection:
            anchorPos = null;
            drawSelection(null);
        }
    }

    private void setAnchorIfUnset(CaretPos caretPos)
    {
        if (anchorPos == null)
            anchorPos = caretPos;
    }

    @Override
    public boolean selectBackward(StructuredSlotField f, int posInSlot)
    {
        int start = findField(f);

        if (posInSlot > 0) {
            setAnchorIfUnset(new CaretPos(start, new CaretPos(posInSlot, null)));
            CaretPos newPos = new CaretPos(start, new CaretPos(posInSlot - 1, null));
            drawSelection(newPos);
            positionCaret(newPos);
            return true;
        }

        // Can't select beyond beginning of string literal:
        if (fields.get(start) instanceof StringLiteralExpression)
            return false;

        // Look at previous fields until we find one we can select into
        for (int i = start - 1; i >= 0; i--) {
            CaretPos pos = fields.get(i).getSelectIntoPos(true);
            if (pos != null) {
                pos = new CaretPos(i, pos);
                setAnchorIfUnset(new CaretPos(start, new CaretPos(posInSlot, null)));
                positionCaret(pos);
                drawSelection(pos);
                return true;
            }
        }
        return false;
    }

    @Override
    public boolean selectForward(StructuredSlotField f, int posInSlot, boolean atEnd)
    {
        int start = findField(f);

        if (!atEnd) {
            setAnchorIfUnset(new CaretPos(start, new CaretPos(posInSlot, null)));
            CaretPos newPos = new CaretPos(start, new CaretPos(posInSlot + 1, null));
            drawSelection(newPos);
            positionCaret(newPos);
            return true;
        }

        // Can't select beyond end of string literal:
        if (fields.get(start) instanceof StringLiteralExpression)
            return false;

        // Let's look at next field:
        // Keep going right until we find a non-compound field:
        for (int i = start + 1; i < fields.size(); i++) {
            CaretPos pos = fields.get(i).getSelectIntoPos(false);
            if (pos != null) {
                pos = new CaretPos(i, pos);
                setAnchorIfUnset(new CaretPos(start, new CaretPos(posInSlot, null)));
                positionCaret(pos);
                drawSelection(pos);
                return true;
            }
        }
        return false;
    }

    public void delete(StructuredSlotField f, int start, int end)
    {
        modification(token -> f.setText(f.getText().substring(0, start) + f.getText().substring(end), token));
    }

    @Override
    public boolean copy()
    {
        if (anchorPos == null)
            return true;

        CaretPos cur = getCurrentPos();
        CaretPos start, end;
        if (anchorPos.before(cur)) {
            start = anchorPos;
            end = cur;
        }
        else {
            start = cur;
            end = anchorPos;
        }

        String s = getCopyText(start, end);
        Clipboard.getSystemClipboard().setContent(Collections.singletonMap(DataFormat.PLAIN_TEXT, s));
        return true;
    }

    public String getCopyText(CaretPos start, CaretPos end)
    {
        if (start == null)
            start = new CaretPos(0, new CaretPos(0, null));
        if (end == null)
            end = new CaretPos(fields.size() - 1, getLastField().getEndPos());

        if (start.index == end.index) {
            return fields.get(start.index).getCopyText(start.subPos, end.subPos);
        }
        StringBuilder b = new StringBuilder();
        b.append(fields.get(start.index).getCopyText(start.subPos, null));
        if (operators.get(start.index) != null)
            b.append(operators.get(start.index).getCopyText());
        for (int i = start.index + 1; i < end.index; i++) {
            b.append(fields.get(i).getCopyText(null, null));
            if (operators.get(i) != null)
                b.append(operators.get(i).getCopyText());
        }
        b.append(fields.get(end.index).getCopyText(null, end.subPos));
        return b.toString();
    }

    //cherry
    public String getScreenreaderText() {
        StringBuilder b = new StringBuilder();
        for (int i = 0; i < fields.size() - 1; i++) {
            b.append(fields.get(i).getScreenreaderText());
            if (operators.get(i) != null)
                b.append(ScreenreaderDictionary.transcribeForScreenreader(operators.get(i).getCopyText()));
        }
        b.append(fields.get(fields.size() - 1).getScreenreaderText());
        return b.toString();
    }

    // start is inclusive, end is exclusive
    private String getJavaCodeForFields(int start, int end)
    {
        StringBuilder b = new StringBuilder();

        // If we have any .. operators, they are converted into a function call.

        for (int i = start; i < end; i++)
        {
            b.append(fields.get(i).getJavaCode());
            if (i < operators.size() && operators.get(i) != null && i < end - 1)
                b.append(operators.get(i).getJavaCode());
        }
        return b.toString();
    }

    public String getJavaCode()
    {
        StringBuilder b = new StringBuilder();
        // If we have any .. operators, they are converted into a function call

        int closing = 0;

        int last = 0;
        for (int i = 0; i < operators.size(); i++)
        {
            if (operators.get(i) != null)
            {
                String op = operators.get(i).get();
                // The .. operator is the second lowest priority.  We might have an expression
                // like a, 6 .. 5 + x, c
                // In this case, the range operator binds lower than the commas, so we basically have
                // three parameters: "a", "6 .. 5 + x" and "c".  The "5 + x" binds tighter than .., so
                // forms the right-hand side.

                // Thus our logic is as follows.  If the operator is a comma, we add everything we have seen up
                // to that point, and reset the "last" index.  If the operator is a range, we
                // add everything since "last" (the beginning, or last comma) to the output, and again
                // reset last, to point to the range operator.  Next comma or range operator, we will add
                // everything from last on.
                if (op.equals(".."))
                {
                    b.append(lang.stride.Utility.class.getName() + ".makeRange(");
                    b.append(getJavaCodeForFields(last, i + 1));
                    b.append(", ");
                    last = i + 1;
                    closing += 1;
                }
                else if (op.equals(",")) // Commas are lower precedence
                {
                    b.append(getJavaCodeForFields(last, i + 1));
                    for (; closing > 0; closing--)
                        b.append(")");
                    b.append(", ");
                    last = i + 1;
                }
            }
        }
        // Add everything since last comma (if anything):
        b.append(getJavaCodeForFields(last, fields.size()));
        for (; closing > 0; closing--)
            b.append(")");

        return b.toString();
    }

    @Override
    @OnThread(Tag.FXPlatform)
    public boolean deleteSelection()
    {
        return modificationReturnPlatform(token -> deleteSelectionImpl(getCurrentPos(), token) != null);
    }

    @OnThread(Tag.FXPlatform)
    private CaretPos deleteSelectionImpl(CaretPos cur, StructuredSlot.ModificationToken token)
    {
        if (anchorPos == null || anchorPos.equals(cur))
        {
            anchorPos = null;
            return null;
        }
        CaretPos start, end;
        if (anchorPos.before(cur))
        {
            start = anchorPos;
            end = cur;
        }
        else
        {
            start = cur;
            end = anchorPos;
        }
        anchorPos = null;
        // If the deletion is within a single field, and its not a plain text field, just delegate to that field:
        if (start.index == end.index)
        {
            if (fields.get(start.index) instanceof BracketedStructured)
            {
                InfixStructured nested = ((BracketedStructured)fields.get(start.index)).getContent();
                nested.setAnchorIfUnset(start.subPos);
                return new CaretPos(start.index, nested.deleteSelectionImpl(end.subPos, token));
            }
            else if (fields.get(start.index) instanceof StringLiteralExpression)
            {
                StringLiteralExpression s = (StringLiteralExpression) fields.get(start.index);
                StructuredSlotField f = s.getField();
                f.setText(f.getText().substring(0, start.subPos.index) + f.getText().substring(end.subPos.index), token);
                return start;
            }
        }
        // Collapse the remaining before/after content into startField, and delete necessary fields and operators:
        StructuredSlotField startField = (StructuredSlotField)fields.get(start.index);
        StructuredSlotField endField = (StructuredSlotField)fields.get(end.index);
        startField.setText(startField.getText().substring(0, start.subPos.index) + endField.getText().substring(end.subPos.index), token);
        for (int i = start.index + 1; i <= end.index;i++)
        {
            operators.remove(start.index, token);
            fields.remove(start.index + 1, token);
        }
        CaretPos pos = checkFieldChange(start.index, start, token);
        positionCaret(pos);
        if (slot != null)
        {
            slot.clearSelection(true);
        }
        return pos;
    }

    /**
     * Deletes the character before the given position in the text field.
     * The atStart parameter is a bit redundant (check if posInField == 0), but mirrors that of
     * deleteNext.
     */
    @OnThread(Tag.FXPlatform)
    public boolean deletePrevious(StructuredSlotField f, int posInField, boolean atStart)
    {
        modificationPlatform(token -> positionCaret(deletePrevious_(f, posInField, atStart, token)));
        return true;
    }

    @OnThread(Tag.FXPlatform)
    public CaretPos deletePreviousAtPos(CaretPos p, StructuredSlot.ModificationToken token)
    {
        StructuredSlotComponent c = fields.get(p.index);
        if (c instanceof StructuredSlotField)
        {
            return deletePrevious_((StructuredSlotField)c, p.subPos.index, p.subPos.index == 0, token);
        }
        else if (c instanceof StringLiteralExpression)
        {
            return deletePrevious_(((StringLiteralExpression)c).getField(), p.subPos.index, p.subPos.index == 0, token);
        }
        else if (c instanceof BracketedStructured)
        {
            return new CaretPos(p.index, ((BracketedStructured)c).getContent().deletePreviousAtPos(p.subPos, token));
        }
        throw new IllegalStateException();
    }

    // package-visible for testing, implementation of deletePrevious
    @OnThread(Tag.FXPlatform)
    CaretPos deletePrevious_(StructuredSlotField f, int posInField, boolean atStart, StructuredSlot.ModificationToken token)
    {
        int index = findField(f);
        if (atStart)
        {
            // If it is not the first field in the InfixStructured:
            if (index > 0)
            {
                Operator prev = operators.get(index - 1);

                if (prev == null)
                {
                    // No operator, must be closing bracket/quote beforehand
                    // In this case, we want to get rid of the brackets/quotes, and fold the contents into the slots adjacent to the brackets
                    boolean inString = fields.get(index) instanceof StringLiteralExpression;
                    return flattenCompound(inString ? index : index - 1, !inString, token);
                }
                else
                {
                    // Operator beforehand, work out what backspace will do to it:
                    String op = prev.get();
                    // If it's longer than 1 char (and not the new operator), just lop off
                    // the last character of the operator:
                    if (op.length() > 1 && !op.equals("new "))
                    {
                        prev.set(op.substring(0, op.length() - 1));
                        return checkFieldChange(index - 1, new CaretPos(index, new CaretPos(0, null)), token);
                    }
                    else
                    {
                        // Otherwise, we will delete the operator and fold the joined contents of the surrounding
                        // fields, and any remaining content from the operator
                        // (only applicable with "new " operator) into the joined field
                        operators.remove(index - 1, token);
                        StructuredSlotField prevField = (StructuredSlotField)fields.get(index - 1);
                        String opRemaining = "";
                        if (op.equals("new "))
                        {
                            opRemaining = "new"; // Delete the space
                        }
                        int newPos = prevField.getText().length() + opRemaining.length();
                        prevField.setText(prevField.getText() + opRemaining + f.getText(), token);
                        fields.remove(index, token);

                        //TODO act different if compound is involved
                        return checkFieldChange(index - 1, new CaretPos(index - 1, new CaretPos(newPos, null)), token);
                    }
                }
            }
            else
            {
                // If it is the first field, delegate to parent or slot:
                if (parent != null) {
                    return new CaretPos(-1, parent.flatten(false, token));
                }
                if (slot != null) {
                    if (slot.backspaceAtStart()) {
                        return null;
                    }
                    return new CaretPos(0, new CaretPos(0, null));
                }
                else {
                    if (editor != null) { // Only complain if we are not testing
                        throw new IllegalStateException("No parent nor slot");
                    }
                    return new CaretPos(0, new CaretPos(0, null));
                }
            }
        }
        else {
            // If we aren't at the start of our field, it's easy: delete character and call checkFieldChange
            String s = f.getText();
            f.setText(s.substring(0, posInField - 1) + s.substring(posInField), token);
            CaretPos p = checkFieldChange(index, new CaretPos(index, new CaretPos(posInField - 1, null)), token);
            return p;
        }
    }

    @OnThread(Tag.FXPlatform)
    public CaretPos flattenCompound(StructuredSlotComponent item, boolean caretAtEnd,
            StructuredSlot.ModificationToken token)
    {
        return flattenCompound(fields.indexOf(item), caretAtEnd, token);
    }

    /**
     * Given the index of a compound field (e.g. BracketedStructured, StringLiteralExpressionField),
     * takes its content and flattens it, i.e. unwraps it from the BracketedStructured and inserts it
     * into the "index" position in this InfixStructured.  Used when deleting brackets but you want
     * to retain the content.
     */
    @OnThread(Tag.FXPlatform)
    private CaretPos flattenCompound(int index, boolean atEnd, StructuredSlot.ModificationToken token)
    {
        StructuredSlotField fieldBefore = (StructuredSlotField) fields.get(index - 1);
        String after = fields.get(index+1).getCopyText(null, null);
        String content = fields.get(index).getCopyText(fields.get(index).getStartPos(), fields.get(index).getEndPos());

        // Must remove second field first:
        fields.remove(index+1, token);
        if (operators.remove(index, token) != null) throw new IllegalStateException();
        fields.remove(index, token);
        if (operators.remove(index-1, token) != null) throw new IllegalStateException();

        int len = fieldBefore.getText().length();
        CaretPos mid = insertImpl(fieldBefore, len, content, false, token);
        // TODO stop using testing method here:
        testingInsert(mid, after);
        if (atEnd)
            return mid;
        return new CaretPos(index - 1, new CaretPos(len, null));
    }

    /**
     * Deletes the next character after the given position.  atEnd is a convenience
     * variable indicating if the deletion is requested at the last caret position
     * in the given field.
     */
    @OnThread(Tag.FXPlatform)
    public boolean deleteNext(StructuredSlotField f, int posInField, boolean atEnd)
    {
        modificationPlatform(token -> positionCaret(deleteNextImpl(f, posInField, atEnd, token)));
        return true;
    }

    @OnThread(Tag.FXPlatform)
    private CaretPos deleteNextImpl(StructuredSlotField f, int posInField, boolean atEnd,
            StructuredSlot.ModificationToken token)
    {
        int index = findField(f);
        // Have we requested a delete-next at the end of a field
        if (atEnd)
        {
            // If we are not the last field:
            if (index < fields.size() - 1)
            {
                Operator next = operators.get(index);
                if (next == null)
                {
                    // No operator, must be opening bracket/quote after
                    // In this case, we want to get rid of the brackets/quotes, and fold the contents into the slots adjacent to the brackets
                    boolean inString = fields.get(index) instanceof StringLiteralExpression;
                    return flattenCompound(inString ? index : index + 1, inString, token);
                }
                else
                {
                    // Operator follows
                    String op = next.get();
                    // If it is still a valid operator without the first char, then just lop the first
                    // character off but leave as an operator:
                    if (op.length() > 1 && isOperator(op.substring(1)))
                    {
                        next.set(op.substring(1));
                        return checkFieldChange(index, new CaretPos(index, new CaretPos(posInField, null)), token);
                    }
                    else
                    {
                        // Otherwise:
                        // - If it is new, retain the "ew" and put it into the text field
                        // - Any other operator, just delete the whole lot
                        String opRemaining = "";
                        if (op.equals("new "))
                        {
                            opRemaining = "ew"; // Remove 'n' because of delete, and space to avoid awkwardness
                        }

                        operators.remove(index, token);
                        int newPos = f.getText().length();
                        f.setText(f.getText() + opRemaining + ((StructuredSlotField)fields.get(index + 1)).getText(), token);
                        fields.remove(index + 1, token);


                        return checkFieldChange(index, new CaretPos(index, new CaretPos(newPos, null)), token);
                    }
                }
            }
            else
            {
                if (parent != null)
                    return new CaretPos(-1, parent.flatten(true, token));
                else
                {
                    if (slot != null)
                    {
                        if (slot.deleteAtEnd())
                            return null;
                    }
                    return new CaretPos(index, new CaretPos(posInField, null));
                }
            }
        }
        else
        {
            // Not deleting at the end; no special complications
            String s = f.getText();
            f.setText(s.substring(0, posInField) + s.substring(posInField+1), token);
            return checkFieldChange(index, new CaretPos(index, new CaretPos(posInField, null)), token);
        }
    }

    public CaretPos getCurrentPos()
    {
        for (int i = 0; i < fields.size(); i++)
        {
            CaretPos pos = fields.get(i).getCurrentPos();
            if (pos != null)
                return new CaretPos(i, pos);
        }
        return null;
    }

    private int findField(StructuredSlotComponent f)
    {
        for (int i = 0; i < fields.size(); i++)
        {
            if (fields.get(i) == f)
            {
                return i;
            }
            else if (fields.get(i) instanceof StringLiteralExpression)
            {
                if (f == ((StringLiteralExpression)fields.get(i)).getField())
                {
                    return i;
                }
            }
        }
        return -1;
    }

    /**
     * Handles inserting the given text at the given caret position in the given slot-field.
     */
    @OnThread(Tag.FXPlatform)
    public void insert(StructuredSlotField f, int posInField, String text)
    {
        modificationPlatform(token -> insertImpl(f, posInField, text, true, token));
    }

    /**
     * Implementation of insert method, used directly by test classes.
     */
    @OnThread(Tag.FXPlatform)
    public CaretPos insertImpl(StructuredSlotField f, int posInField, String text, boolean user,
            StructuredSlot.ModificationToken token)
    {
        if ( parent == null && !text.isEmpty() && text.length() > 0 && closingChars.contains(text.charAt(0)) ) {
            slot.focusNext();
            return null;
        }
        int index = findField(f);

        if (index == -1)
        {
            return null; // Must be initialising; nothing to do here
        }
        CaretPos pos = new CaretPos(index, new CaretPos(posInField, null));

        // Unless it's a opening bracket, any insertion must involve first deleting the selection:
        if (text.length() > 0 && !isOpeningBracket(text.charAt(0)) && text.charAt(0) != '\"' && text.charAt(0) != '\'')
        {
            CaretPos postDeletion = deleteSelectionImpl(pos, token);
            if (postDeletion != null)
                pos = postDeletion;
        }

        for (int i = 0; i < text.length(); i++)
        {
            pos = insertChar(pos, text.charAt(i), user, token);

            // Blank selection after first insertion:
            // (We don't do it before first insertion, because you might have pressed '(' which should
            // take the selection and enclose it; the selection only becomes N/A after the first insertion):
            anchorPos = null;

            if (pos.index == Integer.MAX_VALUE)
            {
                if (parent == null)
                    throw new IllegalStateException();
                else
                {
                    parent.insertAfter(text.substring(i+1));
                    return null;
                }
            }
        }

        positionCaret(pos);
        if (slot != null)
        {
            slot.clearSelection(true);
        }

        return pos; // Returned for testing purposes
    }

    @OnThread(Tag.FXPlatform)
    CaretPos insertAtPos(CaretPos p, String after, StructuredSlot.ModificationToken token)
    {
        StructuredSlotComponent f = fields.get(p.index);
        if (f instanceof StructuredSlotField) {
            return insertImpl((StructuredSlotField)fields.get(p.index), p.subPos.index, after, false, token);
        }
        if (f instanceof StringLiteralExpression) {
            return insertImpl(((StringLiteralExpression)fields.get(p.index)).getField(), p.subPos.index, after, false, token);
        }
        return new CaretPos(p.index, ((BracketedStructured)fields.get(p.index)).testingContent().insertAtPos(p.subPos, after, token));
    }

    @OnThread(Tag.FXPlatform)
    protected CaretPos insertChar(CaretPos pos, char c, boolean user, StructuredSlot.ModificationToken token)
    {
        final StructuredSlotComponent slot = fields.get(pos.index);
        // Bit hacky to use instanceof, but it's easier to have logic here than in subclasses:
        if (slot instanceof StructuredSlotField)
        {
            final StructuredSlotField f = (StructuredSlotField)slot;
            final Operator prev = pos.index == 0 ? null : operators.get(pos.index - 1);
            final Operator next = pos.index >= operators.size() ? null : operators.get(pos.index);
            int posInField = pos.subPos.index;

            if (isDisallowed(c))
                // No semi-colons allowed, except in string literals:
                return pos;

            if (Character.isWhitespace(c) && !f.getText().substring(0, posInField).equals("new"))
            {
                // No whitespace allowed in slots (except string literals, handled later, and after "new")
                return pos;
            }
            if (posInField == 0 && prev != null &&
                    isOperator(prev.get() + c))
            {
                // We are at start of slot, with an operator before us,
                // and character can join with previous operator to form compound operator
                prev.set(prev.get() + c);
                return pos; // We effectively don't move
            }
            else if (posInField == f.getText().length() && next != null &&
                      isOperator("" + c + next.get()))
            {
                // We are at end of slot, with an operator after us,
                // and character can join with previous operator to form compound operator
                next.set("" + c + next.get());
                return pos; // We effectively don't move (or should we move beyond operator?)
            }
            else if (c == ',' && posInField == f.getText().length() && next != null &&
                    next.get().equals(",") && pos.index + 1 < fields.size() &&
                    fields.get(pos.index + 1).getCopyText(null, null).isEmpty())
            {
                // We are before a comma, we're typing a comma, and the field afterwards is empty.
                // In this case (which generally happens after code completion has created a skeleton),
                // we overtype the comma:
                return new CaretPos(pos.index + 1, new CaretPos(0, null));
            }
            else if (beginsOperator(c) && c != '.' && c != '+' && c != '-')
                // dot, plus and minus are inserted like normal chars, and checkFieldChange deals with them,
                // because they may be part of a floating point number
            {
                String before = f.getText().substring(0, posInField);
                String following = f.getText().substring(posInField);

                f.setText(before, token);
                operators.add(pos.index, new Operator("" + c, this), token);
                fields.add(pos.index + 1, makeNewField(following, false), token);
                return new CaretPos(pos.index + 1, new CaretPos(0, null));
            }
            else if (anchorPos != null && (isOpeningBracket(c) || c == '\"' || c == '\''))
            {
                // If there is a selection, enclose that in the bracket/quote:
                String content = anchorPos.before(pos) ? getCopyText(anchorPos, pos) : getCopyText(pos, anchorPos);
                pos = deleteSelectionImpl(pos, token);
                pos = insertChar(pos, c, false, token);
                insertAtPos(pos, content, token);
                return new CaretPos(pos.index + 1, new CaretPos(0, null));
            }
            else if (isOpeningBracket(c))
            {
                // If we are at end of field, and bracket follows:
                if (posInField == f.getText().length() &&
                        pos.index + 1 < fields.size() && fields.get(pos.index + 1) instanceof BracketedStructured)
                {
                    BracketedStructured following = (BracketedStructured) fields.get(pos.index + 1);
                    if (following.getOpening() == c)
                    {
                        // Just overtype the bracket, and move inside:
                        return new CaretPos(pos.index + 1, new CaretPos(0, new CaretPos(0, null)));
                    }
                }

                String following = f.getText().substring(posInField);
                f.setText(f.getText().substring(0, posInField), token);
                //manvi jain

                setAccessibilityRoleDescription(f.getScreenreaderText() + " ");
                operators.add(pos.index, null, token);

                fields.add(pos.index + 1, new BracketedStructured(editor, this, this.slot, c, "", token), token);
                if (pos.index + 1 >= operators.size() || operators.get(pos.index + 1) != null
                        || !(fields.get(pos.index + 2) instanceof StructuredSlotField))
                {
                    // Used to be operator directly after this field (or we are at end), must add another field to pad
                    // RHS (not allowed to have operator after compound with no field inbetween)
                    operators.add(pos.index + 1, null, token);
                    fields.add(pos.index + 2, makeNewField(following, false), token);
                }
                else
                {
                    StructuredSlotField follow = (StructuredSlotField)fields.get(pos.index+2);
                    follow.setText(following + follow.getText(), token);
                }
                return new CaretPos(pos.index + 1, new CaretPos(0, new CaretPos(0, null)));
            }
            else if (isClosingBracket(c))
            {
                if (closingChars.contains(c) && posInField == f.getText().length())
                {
                    // Go to outer level
                    return new CaretPos(Integer.MAX_VALUE, null);
                }
                else
                {
                    // Ignore it
                    return pos;
                }
            }
            else if (c == '\"' || c == '\'')
            {
                String following = f.getText().substring(posInField);
                f.setText(f.getText().substring(0, posInField), token);
                //manvi
                if(c == '\"')
                    setAccessibilityRoleDescription("double quotation ");
                else
                    setAccessibilityRoleDescription("single quotation ");
                operators.add(pos.index, null, token);
                fields.add(pos.index + 1, new StringLiteralExpression(c, makeNewField("", true), this), token);
                if (pos.index + 1 >= operators.size() || operators.get(pos.index + 1) != null || fields.get(pos.index + 2) instanceof StringLiteralExpression || fields.get(pos.index + 2) instanceof BracketedStructured)
                {
                    // Used to be operator directly after this field (or we are at end), must add another field to pad
                    // RHS (not allowed to have operator after compound with no field inbetween)
                    operators.add(pos.index + 1, null, token);
                    fields.add(pos.index + 2, makeNewField(following, false), token);
                }
                else
                {
                    StructuredSlotField follow = (StructuredSlotField)fields.get(pos.index+2);
                    follow.setText(following + follow.getText(), token);
                }
                return new CaretPos(pos.index + 1, new CaretPos(0, new CaretPos(0, null)));
            }
            else
            {
                if (f.getText().substring(0, posInField).equals("new")
                        && Character.isWhitespace(c))
                {
                    String following = f.getText().substring(posInField);

                    f.setText("", token);
                    //manvi jain
<<<<<<< HEAD
                    setAccessibilityRoleDescription(getSlot().getScreenreaderText() + " new object created ");
=======
                    if (getSlot() != null)
                    {
                        setAccessibilityRoleDescription(getSlot().getJavaCode() + " new object created ");
                    }
>>>>>>> 5dcd31d2
                    operators.add(pos.index, new Operator("new ", this), token);
                    fields.add(pos.index + 1, makeNewField(following, false), token);
                    return new CaretPos(pos.index + 1, new CaretPos(0, null));
                }
                else
                {
                    // Just insert normally:
                    f.setText(f.getText().substring(0, posInField) + c + f.getText().substring(posInField), token);

                    //manvi
<<<<<<< HEAD
                    setAccessibilityRoleDescription(getSlot().getScreenreaderText());
=======
                    if(getSlot() != null)
                        setAccessibilityRoleDescription(getSlot().getJavaCode());
>>>>>>> 5dcd31d2

                   CaretPos overridePos = checkFieldChange(pos.index, new CaretPos(pos.index, new CaretPos(posInField+1, null)), c == '.', user, token);
                    return overridePos;
                }
            }
        }
        else if (slot instanceof BracketedStructured)
        {
            // This can occur when pasting/loading content:
            CaretPos newSubPos = ((BracketedStructured)slot).getContent().insertChar(pos.subPos, c, false, token);
            if (newSubPos.index == Integer.MAX_VALUE)
            {
                // Must be field following:
                return new CaretPos(pos.index + 1, new CaretPos(0, null));
            }
            else
            {
                return new CaretPos(pos.index, newSubPos);
            }
        }
        else if (slot instanceof StringLiteralExpression)
        {
            StringLiteralExpression lit = (StringLiteralExpression)slot;
            final StructuredSlotField f = lit.getField();
            final int posInField = pos.subPos.index;
            if ((c == '\"' || c == '\'') && ("" + c).equals(lit.getQuote()) && getEscapeStatus(f.getText().substring(0, posInField)) == EscapeStatus.NORMAL)
            {
                // Closing quote, not escaped
                if (posInField == f.getText().length())
                {
                    // Go past closing quote:
                    return new CaretPos(pos.index + 1, new CaretPos(0, null));
                }
                else
                {
                    // Not at end of field; ignore it
                    return pos;
                }
            }

            // If it is not a quote, or it is after a backslash, insert as-is:
            f.setText(f.getText().substring(0, posInField) + c + f.getText().substring(posInField), token);
            //Manvi jain
<<<<<<< HEAD
            if(getSlot().getJavaCode().charAt(0) == '\'')
                setAccessibilityRoleDescription(getSlot().getScreenreaderText() + " in apostrophe");
            else
                setAccessibilityRoleDescription(getSlot().getScreenreaderText() + " in quotation");
=======
            if(getSlot() != null)
            {
                if (getSlot().getJavaCode().charAt(0) == '\'')
                    setAccessibilityRoleDescription(getSlot().getJavaCode() + " in apostrophe");
                else
                    setAccessibilityRoleDescription(getSlot().getJavaCode() + " in quotation");
            }
>>>>>>> 5dcd31d2
            return new CaretPos(pos.index, new CaretPos(posInField+1, null));
        }
        return null;
    }

    abstract protected boolean isDisallowed(char c);
    abstract protected boolean isOpeningBracket(char c);
    abstract protected boolean isClosingBracket(char c);

    public void setEditable(boolean editable)
    {
        fields.forEach(c -> c.setEditable(editable));
    }

    public boolean isNumericLiteral()
    {
        return fields.stream().allMatch(StructuredSlotComponent::isNumericLiteral);
    }

    /**
     * Gets the EscapeStatus for the given String prefix.  See above comment for EscapeStatus
     */
    private EscapeStatus getEscapeStatus(String text)
    {
        EscapeStatus status = EscapeStatus.NORMAL;
        for (char c : text.toCharArray())
        {
            if (status == EscapeStatus.NORMAL)
            {
                if (c == '\\')
                {
                    status = EscapeStatus.AFTER_BACKSLASH;
                }
                // Otherwise, status still normal
            }
            else if (status == EscapeStatus.AFTER_BACKSLASH)
            {
                status = EscapeStatus.NORMAL; // They may start a unicode or octal escape,
                // but we flag that being shortened as invalid; it won't stop closing quote
            }
        }
        return status;
    }

    @OnThread(Tag.FXPlatform)
    private CaretPos checkFieldChange(int index, CaretPos pos, StructuredSlot.ModificationToken token)
    {
        return checkFieldChange(index, pos, false, false, token);
    }

    /**
     * Checks the field at the given index, and performs any rearrangements necessary that
     * relate to floating point literals.  This may involve turning a dot in a field into an
     * operator, or turning an operator back into field content (for dots, pluses and minuses).
     *
     * Returns the new position (adjustment of the passed pos)
     *
     */
    @OnThread(Tag.FXPlatform)
    private CaretPos checkFieldChange(int index, CaretPos pos, boolean addedDot, boolean user, StructuredSlot.ModificationToken token)
    {
        if (fields.get(index) instanceof StringLiteralExpression)
            return pos; // No need to do this for string literals

        StructuredSlotField f = (StructuredSlotField)fields.get(index);
        String prevOp = (index > 0 && operators.get(index - 1) != null)
                ? operators.get(index - 1).get() : "";
        String nextOp = (index < operators.size() && operators.get(index) != null)
                ? operators.get(index).get() : "";
        StructuredSlotField prevField = index > 0 && fields.get(index - 1) instanceof StructuredSlotField
                ? (StructuredSlotField)fields.get(index - 1) : null;
        boolean precedingBracket = index > 0 && operators.get(index - 1) == null;
        boolean bracketBeforePrevField = index > 1 && prevField != null && operators.get(index - 2) == null;

        int dotIndex = -1;
        while ((dotIndex = f.getText().indexOf('.', dotIndex + 1)) != -1)
        {
            String beforeDot = f.getText().substring(0, dotIndex);
            String afterDot = f.getText().substring(dotIndex + 1);
            // We need to check if the start of the field is all numbers
            // If it is, then this dot is part of a floating point literal,
            // and we should not split
            boolean isDoubleDot = isOperator("..") && afterDot.startsWith(".");
            if (!supportsFloatLiterals() || !precedesDotInFloatingPointLiteral(beforeDot) || isDoubleDot /* two dots is operator */)
            {
                f.setText(beforeDot, token);

                if (isDoubleDot)
                {
                    operators.add(index, new Operator("..", this), token);
                    fields.add(index + 1, makeNewField(afterDot.substring(1), false), token);
                }
                else
                {
                    boolean wasShowingSuggestions = slot != null && slot.isShowingSuggestions();

                    operators.add(index, new Operator(".", this), token);
                    fields.add(index + 1, makeNewField(afterDot, false), token);

                    // If a dot is entered and code completion was showing, re-trigger it in the new field:
                    // We use runLater to make sure the state is all settled before showing the completion:
                    // (we must be on FX thread, not loading, because we are modified while showing suggestions)
                    if (wasShowingSuggestions && user && addedDot)
                        JavaFXUtil.runPlatformLater(() -> slot.showSuggestionDisplay((StructuredSlotField)fields.get(index+1), 0, false));
                }

                if (pos.index > index) // already after split field:
                    pos =  new CaretPos(pos.index + (isDoubleDot ? 2 : 1), pos.subPos);
                else if (pos.index == index)
                {
                    if (pos.subPos.index <= beforeDot.length())
                    {
                        // in field but before dot, stay as-is
                    }
                    else
                        pos = new CaretPos(index + 1, new CaretPos(pos.subPos.index - (beforeDot.length() + (isDoubleDot ? 2 : 1)), null));
                        // in field, after dot
                }
                // else before the dot field, leave as-is

                pos = checkFieldChange(index, pos, token);
                return checkFieldChange(index + 1, pos, token);
            }
            // else if it is a literal and it's in the slot already, leave in slot.
            // But we still need to continue in case plus or minus was just added, or second dot...
        }

        if (supportsFloatLiterals() && precedesDotInFloatingPointLiteral(f.getText()) && nextOp.equals("."))
        {
            // Need to merge dot back in:
            int prevLen = f.getText().length();
            f.setText(f.getText() + nextOp + ((StructuredSlotField)fields.get(index + 1)).getText(), token);
            operators.remove(index, token);
            fields.remove(index+1, token);

            if (pos.index > index + 1)
            {
                pos = new CaretPos(pos.index - 1, pos.subPos);
            }
            else if (pos.index == index + 1)
            {
                pos = new CaretPos(index, new CaretPos(pos.subPos.index + prevLen + 1, null));
            }
            // If it was in pos.index or an earlier slot, it can stay untouched.

            nextOp = (index < operators.size() && operators.get(index) != null)
                    ? operators.get(index).get() : "";
        }

        Function<Integer, Integer> findPlusMinus = prev -> {
            int plusIndex = f.getText().indexOf('+', prev + 1);
            int minusIndex = f.getText().indexOf('-', prev + 1);
            if (plusIndex == -1)
                return minusIndex;
            else if (minusIndex == -1)
                return plusIndex;
            else
                return Math.min(plusIndex, minusIndex);
        };
        int plusMinusIndex = -1;
        while ((plusMinusIndex = findPlusMinus.apply(plusMinusIndex)) != -1)
        {
            String before = f.getText().substring(0, plusMinusIndex);
            String after = f.getText().substring(plusMinusIndex + 1);
            // There are two points at which it is valid to have a plus/minus in a numeric literal:
            //  - At the very beginning of the literal (and assuming there is no operand before the plus/minus, i.e. it is unary)
            //  - After digits and an 'e' or hex digits and a 'p'.

            boolean atBeginningAndUnary = before.equals("") && !precedingBracket && (!prevOp.equals("") || prevField == null || prevField.getText().equals("")) && succeedsOpeningPlusMinusInFloatingPointLiteral(after);
            boolean midwayAfterEorP = precedesPlusMinusInFloatingPointLiteral(before);

            // If it satisfies neither of these, split out into its own field:
            if (!atBeginningAndUnary && !midwayAfterEorP)
            {
                operators.add(index, new Operator(f.getText().substring(plusMinusIndex, plusMinusIndex+1), this), token);
                f.setText(before, token);
                fields.add(index + 1, makeNewField(after, false), token);
                if (pos.index > index) // already after split field:
                    return new CaretPos(pos.index + 1, pos.subPos);
                else if (pos.index == index)
                {
                    if (pos.subPos.index <= before.length())
                        return pos; // in field but before +/-
                    else
                        return new CaretPos(index + 1, new CaretPos(pos.subPos.index - (before.length() + 1), null));
                        // in field, after +/-
                }
                else // before the +/- field:
                    return pos;
            }
        }

        if (precedesPlusMinusInFloatingPointLiteral(f.getText()) && (nextOp.equals("+") || nextOp.equals("-")))
        {
            // Need to merge dot back in:
            int prevLen = f.getText().length();
            f.setText(f.getText() + nextOp + ((StructuredSlotField)fields.get(index + 1)).getText(), token);
            operators.remove(index, token);
            fields.remove(index+1, token);

            if (pos.index > index + 1)
            {
                pos = new CaretPos(pos.index - 1, pos.subPos);
            }
            else if (pos.index == index + 1)
            {
                pos = new CaretPos(index, new CaretPos(pos.subPos.index + prevLen + 1, null));
            }
            // If it was in pos.index or an earlier slot, it can stay untouched.
        }

        if ((prevOp.equals("+") || prevOp.equals("-")) && succeedsOpeningPlusMinusInFloatingPointLiteral(f.getText())
                && prevField != null && prevField.getText().equals("") && !bracketBeforePrevField)
        {
            // Merge operator back in:
            operators.remove(index - 1, token);
            fields.remove(index - 1, token);
            f.setText(prevOp + f.getText(), token);
            pos = new CaretPos(pos.index - 1, new CaretPos(pos.subPos.index + 1, null));
        }

        return pos;

    }

    /**
     * Does this structured slot support floating point literals?  True for expression slots, false for type slots
     */
    protected abstract boolean supportsFloatLiterals();

    private boolean precedesPlusMinusInFloatingPointLiteral(String before) {
        return before.matches("\\A\\s*0x" + HEX_DIGITS_REGEX + "(\\.(" + HEX_DIGITS_REGEX +")?)?[pP]\\z") ||
                before.matches("\\A\\s*[+-]?" + DIGITS_REGEX + "(\\.(" + DIGITS_REGEX + ")?)?[eE]\\z");
    }

    private boolean succeedsOpeningPlusMinusInFloatingPointLiteral(String after)
    {
        return after.matches("\\A\\d.*");
    }

    public void focusAtStart()
    {
        getFirstField().focusAtStart();
    }

    public void focusAtEnd()
    {
        getLastField().focusAtEnd();
    }

    public CaretPos getStartPos()
    {
        return new CaretPos(0, getFirstField().getStartPos());
    }

    public CaretPos getEndPos()
    {
        return new CaretPos(fields.size() - 1, getLastField().getEndPos());
    }

    public void end()
    {
        getLastField().focusAtEnd();
    }

    // Delegate targets from Slot, via StructuredSlot:

    public ObservableList<Node> getComponents()
    {
        return components;
    }

    public boolean isEmpty()
    {
        return fields.size() == 1 && getFirstField().isEmpty();
    }

    public void requestFocus()
    {
        getFirstField().requestFocus();
    }

    // package-visible
    void withContent(BiConsumer<ProtectedList<StructuredSlotComponent>, ProtectedList<Operator>> setPrompts)
    {
        setPrompts.accept(fields, operators);
    }

    // Package-visible
    Region getNodeForPos(CaretPos pos)
    {
        StructuredSlotComponent f = fields.get(pos.index);
        return f.getNodeForPos(pos.subPos);
    }

    /**
     * Creates mappings between a caret position and string position.  See CaretPosMap for more info.
     *
     * If javaString is true, maps to generated Java code string.  If false,
     * maps to copy-string/frame source.  Difference is that if you want to write
     * "6 - -5", then in copy-string this must be "6--5" (no spaces supported) and in
     * Java code it must be "6- -5"; to prevent becoming joined -- operator.  I.e. in Java
     * code, a space is generated for each empty slot.
     */
    //package-visible
    List<CaretPosMap> mapCaretPosStringPos(IntCounter cur, boolean javaString)
    {
        List<CaretPosMap> r = new ArrayList<>();

        BiConsumer<Integer, Integer> addForRange = (startIncl, endExcl) -> {
            for (int i = startIncl; i < endExcl; i++)
            {
                for (CaretPosMap cpm : fields.get(i).mapCaretPosStringPos(cur, javaString))
                {
                    r.add(cpm.wrap(i));
                }
                if (i < operators.size() && i < endExcl - 1)
                {
                    Operator op = operators.get(i);
                    if (op != null)
                    {
                        cur.counter += javaString ? op.getJavaCode().length() : op.get().length();
                    }
                }
            }
        };

        if (!javaString)
        {
            addForRange.accept(0, fields.size());
        }
        else
        {

            int closing = 0;
            int last = 0;
            for (int i = 0; i < fields.size(); i++)
            {
                if (i < operators.size() && operators.get(i) != null)
                {
                    String op = operators.get(i).get();
                    int commaLength = ", ".length();
                    // See getJavaCode() for logic
                    if (op.equals(".."))
                    {
                        cur.counter += (lang.stride.Utility.class.getName() + ".makeRange(").length();
                        addForRange.accept(last, i + 1);
                        cur.counter += commaLength;
                        last = i + 1;
                        closing += 1;
                    }
                    else if (op.equals(","))
                    {
                        addForRange.accept(last, i+1);
                        cur.counter += closing + commaLength;
                        closing = 0;
                        last = i + 1;
                    }
                }
            }
            addForRange.accept(last, fields.size());
            cur.counter += closing;
        }
        return r;
    }

    /**
     * Maps a given string position into a CaretPos.
     * Only really applicable when called on the top-level InfixStructured.
     * Should probably be moved to StructuredSlot.
     *
     * If javaString is true, maps to generated Java code string.  If false,
     * maps to copy-string/frame source.  Difference is that if you want to write
     * "6 - -5", then in copy-string this must be "6--5" (no spaces supported) and in
     * Java code it must be "6- -5"; to prevent becoming joined -- operator.  I.e. in Java
     * code, a space is generated for each empty slot.
     */
    //package-visible
    CaretPos stringPosToCaretPos(int pos, boolean javaString)
    {
        List<CaretPosMap> mapping = mapCaretPosStringPos(new IntCounter(), javaString);
        for (CaretPosMap cpm : mapping) {
            if (pos <= cpm.endIndex) {
                if (pos >= cpm.startIndex || javaString /*For javaString, we want to find nearest pos*/)
                    return cpm.posOuter.append(new CaretPos(Math.max(0, pos - cpm.startIndex), null));
                else
                    return null;
            }
        }
        Debug.message("Could not find position for: " + pos);
        return null;
    }

    /**
     * Maps a given CaretPos into a position in the full string for the expression.
     * Only really applicable when called on the top-level InfixStructured.
     * Should probably be moved to StructuredSlot.
     *
     * If javaString is true, maps to generated Java code string.  If false,
     * maps to copy-string/frame source.  Difference is that if you want to write
     * "6 - -5", then in copy-string this must be "6--5" (no spaces supported) and in
     * Java code it must be "6- -5"; to prevent becoming joined -- operator.  I.e. in Java
     * code, a space is generated for each empty slot.
     */
    //package-visible
    int caretPosToStringPos(CaretPos pos, boolean javaString)
    {
        List<CaretPosMap> mapping = mapCaretPosStringPos(new IntCounter(), javaString);
        for (CaretPosMap cpm : mapping) {
            Optional<Integer> i = pos.getFollowing(cpm.posOuter);
            if (i.isPresent()) {
                return i.get() + cpm.startIndex;
            }
        }
        throw new IllegalStateException();
    }

    //package-visible
    double getBaseline()
    {
        // 3 is a hack/guess at the baseline
        TextField field = (TextField)components.get(0);
        double height = field.getHeight() - 3 - field.getPadding().getBottom();
        if (field.getBorder() != null && field.getBorder().getInsets() != null)
            height -= field.getBorder().getInsets().getBottom();
        return height;
    }

    public void blank(StructuredSlot.ModificationToken token)
    {
        token.check();
        operators.clear(token);
        fields.clear(token);
        fields.add(makeNewField("", false), token);
        anchorPos = null;
    }

    public boolean isFocused()
    {
        return fields.stream().anyMatch(StructuredSlotComponent::isFocused);
    }

    public boolean isCollapsible(StructuredSlotField f)
    {
        // A field is collapsible if:
        // - It occurs to the left-hand side of an operator that is, or can be, unary
        // - It occurs between a bracket (null operator) and an operator, or
        //   a bracket and the end, or two brackets (could be cast on lhs)
        //   - This includes single slots, but there is exception for only slot at top-level, unless we are parameters to constructor

        int index = findField(f);
        if (index == -1) {
            // This can occur, e.g. while field is being removed and has lost focus:
            return false;
        }

        boolean opBefore = index == 0 || operators.get(index - 1) != null;
        boolean opAfter = index == operators.size() || operators.get(index) != null;

        //boolean unaryBefore = index != 0 && canBeUnary(operators.get(index - 1));
        boolean unaryAfter = index < operators.size() && canBeUnary(Utility.orNull(operators.get(index), Operator::get));

        if (fields.size() == 1 && parent == null)
        {
            if (slot != null && slot.canCollapse())
                return true; // Can collapse in this case
            else
                return false; // Only field at top level, not constructor params
        }
        else if (fields.size() == 1 && parent != null)
            return true; // Only field in brackets
        else if (opBefore && opAfter)
            return unaryAfter;
        else
            return true;

    }

    @OnThread(Tag.FXPlatform)
    public void insertNext(BracketedStructured bracketedExpression, String text)
    {
        int index = fields.indexOf(bracketedExpression);
        insert((StructuredSlotField) fields.get(index + 1), 0, text);
    }

    // For testing purposes, package visible
    String testingGetState(CaretPos caret)
    {
        caret = Utility.orNull(caret, CaretPos::normalise);
        StringBuilder r = new StringBuilder();
        for (int i = 0; i < fields.size(); i++) {
            r.append(fields.get(i).testingGetState((caret != null && i == caret.index) ? caret.subPos : null));
            if (i < operators.size()) {
                if (operators.get(i) == null) {
                    r.append("_");
                }
                else {
                    r.append(operators.get(i).get());
                }
            }
        }
        return r.toString();
    }

    // If rememberPos is \0, give position after inserting whole string
    // If rememberPos is any other char, remember pos at first occurrence of that char in the string
    // e.g. "a+$b", '$' will give the caret position just before the b. The instance of rememberPos
    // will be ignored (it will not be inserted).
    @OnThread(Tag.FXPlatform)
    public CaretPos testingInsert(String text, char rememberPos)
    {
        return modificationReturnPlatform(token -> {
            int index = text.indexOf(rememberPos);
            if (rememberPos != '\0' && index != -1)
            {
                String before = text.substring(0, index);
                String after = text.substring(index + 1);
                CaretPos p = insertImpl((StructuredSlotField)fields.get(0), 0, before, false, token);
                testingInsert(p, after);
                return p;
            }

            return insertImpl((StructuredSlotField)fields.get(0), 0, text, false, token);
        });
    }

    @OnThread(Tag.FXPlatform)
    CaretPos testingInsert(CaretPos p, String after)
    {
        return modificationReturnPlatform(token -> insertAtPos(p, after, token));
    }

    @OnThread(Tag.FXPlatform)
    CaretPos testingBackspace(CaretPos p)
    {
        return modificationReturnPlatform(token -> {
            StructuredSlotComponent f = fields.get(p.index);
            if (f instanceof StructuredSlotField)
                return deletePrevious_((StructuredSlotField)fields.get(p.index), p.subPos.index, p.subPos.index == 0, token);
            else if (f instanceof StringLiteralExpression)
                return deletePrevious_(((StringLiteralExpression)fields.get(p.index)).getField(), p.subPos.index, p.subPos.index == 0, token);
            else
                return new CaretPos(p.index, ((BracketedStructured)fields.get(p.index)).testingContent().testingBackspace(p.subPos));
        });
    }

    @OnThread(Tag.FXPlatform)
    CaretPos testingDelete(CaretPos p)
    {
        StructuredSlotComponent s = fields.get(p.index);
        StructuredSlotField f;
        if (s instanceof StructuredSlotField)
            f = (StructuredSlotField)fields.get(p.index);
        else if (s instanceof StringLiteralExpression)
            f = ((StringLiteralExpression)fields.get(p.index)).getField();
        else
            return new CaretPos(p.index, ((BracketedStructured)fields.get(p.index)).testingContent().testingDelete(p.subPos));

        return modificationReturnPlatform(token ->
                deleteNextImpl(f, p.subPos.index, p.subPos.index == f.getText().length(), token));
    }

    @OnThread(Tag.FXPlatform)
    CaretPos testingDeleteSelection(CaretPos start, CaretPos end)
    {
        anchorPos = start;
        return modificationReturnPlatform(token -> deleteSelectionImpl(end, token));
    }

    @OnThread(Tag.FXPlatform)
    CaretPos testingInsertWithSelection(CaretPos start, CaretPos end, char c)
    {
        anchorPos = start;
        return modificationReturnPlatform(token -> insertAtPos(end, "" + c, token));
    }

    @OnThread(Tag.FXPlatform)
    public void insertSuggestion(CaretPos p, String name, char opening, List<String> params, StructuredSlot.ModificationToken token)
    {
        StructuredSlotComponent f = fields.get(p.index);
        if (f instanceof StructuredSlotField)
        {
            // Blank the field (easier than working out prefixes etc)
            ((StructuredSlotField) f).setText("", token);
            // And insert the new name.  It may have a dot in it, so caret may move to another field:
            p = insertImpl((StructuredSlotField)f, 0, name, false, token);
            if (params != null)
            {
                StringBuilder commas = new StringBuilder();
                for (int i = 0; i < params.size() - 1; i++)
                    commas.append(',');

                if (p.index + 1 < fields.size() && fields.get(p.index + 1) instanceof BracketedStructured && ((BracketedStructured)fields.get(p.index + 1)).getOpening() == opening)
                {
                    BracketedStructured b = ((BracketedStructured)fields.get(p.index + 1));
                    if (b.getContent().isEmpty())
                    {
                        b.getContent().insertAtPos(new CaretPos(0, new CaretPos(0, null)), commas.toString(), token);
                    }
                    // else if there are brackets with content, leave them alone.

                    // We use a runLater as we need to request focus after the suggestion window has been hidden:
                    JavaFXUtil.runAfterCurrent(() ->
                    {
                        //In a method call with no params, focus the cursor after the parenthesis
                        if(params.size()==0)
                        {
                            b.focusAfter();
                        }
                        else //otherwise focus inside the parentesis
                        {
                            b.focusAtStart();
                        }
                    });
                }
                else
                {
                    insertAtPos(new CaretPos(p.index, new CaretPos(p.subPos.index, null)), "(" + commas.toString() + ")", token);
                    // If no parameters, focus after the brackets.  Otherwise, focus first parameter
                    StructuredSlotComponent focusField = fields.get(params.isEmpty() ? p.index + 2 : p.index + 1);
                    // We use a runLater as we need to request focus after the suggestion window has been hidden:
                    JavaFXUtil.runAfterCurrent(() ->
                        focusField.focusAtStart()
                    );
                }
            }
        }
        else
        {
            f.insertSuggestion(p.subPos, name, opening, params, token);
        }
    }

    @OnThread(Tag.FXPlatform)
    public abstract void calculateTooltipFor(StructuredSlotField expressionSlotField, FXConsumer<String> handler);

    protected CaretPos absolutePos(CaretPos p)
    {
        if (parent == null)
            return p;
        else
            return parent.absolutePos(p);
    }

    public CaretPos absolutePos(BracketedStructured bracketedExpression, CaretPos p)
    {
        return absolutePos(new CaretPos(fields.indexOf(bracketedExpression), p));
    }

    //package-visible
    InteractionManager getEditor()
    {
        return editor;
    }

    // List is as long as there are parameters, but contains null if the parameter is non-simple,
    // i.e. does not consist of a single field
    public List<StructuredSlotField> getSimpleParameters()
    {
        List<StructuredSlotField> r = new ArrayList<>();
        int lastComma = -1; // Just before first parameter, in effect

        for (int i = 0; i < fields.size(); i++)
        {
            StructuredSlotField f = fields.get(i) instanceof StructuredSlotField ? (StructuredSlotField)fields.get(i) : null;
            // Look at operator afterwards:
            if (i == fields.size() - 1 || (operators.get(i) != null && operators.get(i).getCopyText().equals(",")))
            {
                if (lastComma == i - 1 && f != null)
                {
                    r.add(f);
                }
                else
                {
                    r.add(null);
                }
                lastComma = i;
            }
        }

        return r;
    }

    @Override
    public void clicked()
    {
        slot.hideSuggestionDisplay();
    }

    @Override
    public void caretMoved()
    {
        if (slot != null) // Can be null during testing
        {
            JavaFXUtil.ifOnPlatform(() -> slot.caretMoved());
        }
    }

    @Override
    @OnThread(Tag.FXPlatform)
    public void escape()
    {
        slot.escape();
    }

    public void addClosingChar(char closingChar)
    {
        this.closingChars.add(closingChar);
    }

    public Stream<InfixStructured<?, ?>> getAllExpressions()
    {
        return Stream.concat(Stream.of(this), fields.stream().flatMap(StructuredSlotComponent::getAllExpressions));
    }

    public StringExpression textProperty()
    {
        return textProperty;
    }

    public TextOverlayPosition calculateOverlayEnd()
    {
        return getLastField().calculateOverlayEnd();
    }

    /**
     * Makes no change directly.  Always returns non-null, but list may be empty
     */
    //package-visible
    List<StructuredSlot.PlainVarReference> findPlainVarUse(String name)
    {
        List<StructuredSlot.PlainVarReference> refs = new ArrayList<>();
        // We need to find any StructuredSlotField which contains oldName without being
        // preceded by a dot or succeeded by open bracket, and replace it with newName
        for (int i = 0; i < fields.size(); i++)
        {
            if (fields.get(i) instanceof StructuredSlotField)
            {
                StructuredSlotField f = (StructuredSlotField)fields.get(i);
                if (f.getText().equals(name)
                        && (i == 0 || operators.get(i - 1) == null || !operators.get(i - 1).get().equals("."))
                        && (i == fields.size() - 1 || !(fields.get(i) instanceof BracketedStructured) || ((BracketedStructured)fields.get(i)).getOpening() != '('))
                {
                    // It doesn't have dot before it, and doesn't have a bracket afterwards -- it's a reference:
                    refs.add(new StructuredSlot.PlainVarReference(text -> modification(token -> f.setText(text, token)), f.getNodeForPos(null)));
                }
            }
            else if (fields.get(i) instanceof BracketedStructured)
            {
                refs.addAll(((BracketedStructured)fields.get(i)).getContent().findPlainVarUse(name));
            }
        }
        return refs;
    }

    /**
     * Returns true iff the infix expression is of the form {1,2,3},
     * or that in some number of round brackets.
     */
    public boolean isCurlyLiteral()
    {
        // We must have a single bracketed expression, which is curly
        if (fields.size() != 3)
            return false;
        if (operators.get(0) != null || operators.get(1) != null)
            return false;
        if (!fields.get(0).isFieldAndEmpty() || !fields.get(2).isFieldAndEmpty())
            return false;
        if (! (fields.get(1) instanceof BracketedStructured))
            return false;
        BracketedStructured e = (BracketedStructured) fields.get(1);
        if (e.getOpening() == '{')
            return true;
        // We don't allow brackets around it, but this code would allow that:
        //else if (e.getOpening() == '(')
            //return e.getContent().isCurlyLiteral();
        else
            return false;

    }

    // package-visible
    void showHighlightedBrackets(BracketedStructured wrapper, CaretPos pos)
    {
        // Are we at the begining of the whole expression; if so, highlight wrapper:
        if (wrapper != null && pos != null && pos.index == 0 && fields.get(0).getStartPos().equals(pos.subPos))
        {
            wrapper.highlightBrackets(true);
        }
        // Same logic for being at the end of the whole expression:
        // Note: both could be true if one empty field inside brackets
        else if (wrapper != null && pos != null && pos.index == fields.size() - 1 && fields.get(fields.size() - 1).getEndPos().equals(pos.subPos))
        {
            wrapper.highlightBrackets(true);
        }

        for (int i = 0; i < fields.size(); i++)
        {
            StructuredSlotComponent f = fields.get(i);
            if (f instanceof BracketedStructured)
            {
                boolean cursorBefore =
                        i > 0 &&
                        pos != null && pos.index == i - 1 &&
                        fields.get(i - 1) instanceof StructuredSlotField &&
                        fields.get(i - 1).getEndPos().equals(pos.subPos);
                boolean cursorAfter =
                        i < fields.size() - 1 &&
                        pos != null && pos.index == i + 1 &&
                        fields.get(i + 1) instanceof StructuredSlotField &&
                        fields.get(i + 1).getStartPos().equals(pos.subPos);
                BracketedStructured e = (BracketedStructured)f;
                // Highlight if the cursor is before or after the bracketed expression:
                e.highlightBrackets(cursorBefore || cursorAfter);
                // Descend into the expression:
                e.getContent().showHighlightedBrackets(e, pos != null && pos.index == i ? pos.subPos : null);
            }
        }

    }

    // forLoopVarName is missing if we are not top-level in a for loop,
    // but present if we are.  If present, check for constant loop bounds, and display classic for loop instead.
    public void setView(View oldView, View newView, SharedTransition animate, Optional<String> forLoopVarName)
    {
        fields.forEach(f -> f.setView(oldView, newView, animate));
        operators.forEach(o -> { if (o != null) o.setView(newView, animate); });

        if (newView == View.NORMAL)
        {
            previewingJavaRange.set(false);
        }
        else
        {
            switch (checkRangeExpression())
            {
                case RANGE_CONSTANT:
                    // If we are top-level in a for loop, transform to classic for loop:
                    if (forLoopVarName.isPresent())
                    {
                        Operator rangeOp = operators.stream().filter(op -> op != null && op.get().equals("..")).findFirst().get();
                        previewingJavaRange.set(true);
                        startRangeText.set("");
                        endRangeText.set("; " + forLoopVarName.get() + "++");
                        rangeOp.setJavaPreviewRangeOverride("; " + forLoopVarName.get() + " <=");
                        break;
                    }
                    //Otherwise fall-through to case for general ranges:
                case RANGE_NON_CONSTANT:
                    previewingJavaRange.set(true);
                    startRangeText.set(lang.stride.Utility.class.getName() + "(");
                    endRangeText.set(")");
                    break;
                default:
                    previewingJavaRange.set(false);
                    break;
            }
        }
    }

    // package-visible:
    RangeType checkRangeExpression()
    {
        // If there are any commas, we just abandon ship:
        if (operators.stream().anyMatch(op -> op != null && op.get().equals(",")))
            return RangeType.NOT_RANGE;


        // It must have .. to be a range, so let's see if there is one:
        Optional<Operator> rangeOp = operators.stream().filter(op -> op != null && op.get().equals("..")).findFirst();

        if (!rangeOp.isPresent())
            return RangeType.NOT_RANGE;

        // Now we need to decide if it's a constant.  The simple rule we use is: if all the expressions throughout are numerical integer literals
        // then it's constant, otherwise it's not.

        if (fields.stream().allMatch(StructuredSlotComponent::isNumericLiteral))
            return RangeType.RANGE_CONSTANT;
        else
            return RangeType.RANGE_NON_CONSTANT;
    }

    @OnThread(Tag.FXPlatform)
    public void paste()
    {
        StructuredSlotField focused = fields.stream()
                .filter(f -> f instanceof StructuredSlotField && f.isFocused())
                .map(f -> (StructuredSlotField)f)
                .findFirst()
                .orElse(null);
        if (focused != null)
        {
            focused.paste();
        }
    }

    //package-visible
    StructuredSlot<?, ?, ?> getSlot()
    {
        return slot;
    }

    @OnThread(Tag.FXPlatform)
    public boolean suggestingFor(StructuredSlotField f)
    {
        if (slot == null)
            return false; // Can be null during testing
        int index = findField(f);
        CaretPos fieldPos = absolutePos(new CaretPos(index, null));
        return slot.suggestingFor(fieldPos);
    }

    public SplitInfo trySplitOn(String target)
    {
        for (int i = 0; i < operators.size(); i++)
        {
            Operator op = operators.get(i);
            if (op != null && op.get().equals(target))
            {
                return new SplitInfo(getCopyText(null, new CaretPos(i, fields.get(i).getEndPos())), getCopyText(new CaretPos(i + 1, fields.get(i + 1).getStartPos()), null));
            }
        }
        return null;
    }

    public boolean isAlmostBlank()
    {
        // It is allowed to have structure (brackets, quotes, operators) as long as all text fields are blank:
        return fields.stream().allMatch(StructuredSlotComponent::isAlmostBlank);
    }

    public void notifyLostFocus(StructuredSlotField except)
    {
        fields.forEach(f -> { if (f != except) f.notifyLostFocus(except); });
    }

    boolean isInSelection()
    {
        return anchorPos != null || (parent != null && parent.isInSelection());
    }

    public int calculateEffort()
    {
        return fields.stream().filter(f -> f != null).mapToInt(StructuredSlotComponent::calculateEffort).sum() + operators.stream().filter(op -> op != null).mapToInt(op -> op.get().length()).sum();
    }

    /**
     * The escape status in a String literal.  For example, in the string literal:
     *   "Hi!\n C:\\Program Files"
     * we can pass various substrings to find the escape status (using curly brackets to
     * surround the string, to avoid confusion):
     *
     * {Hi!} : NORMAL
     * {Hi!\}: AFTER_BACKSLASH
     * {Hi!\n}: NORMAL
     * {Hi!\n C:\}: AFTER_BACKSLASH
     * {Hi!\n C:\\}: NORMAL
     *
     */
    private static enum EscapeStatus { NORMAL, AFTER_BACKSLASH }

    // package-visible:
    static enum RangeType { RANGE_CONSTANT, RANGE_NON_CONSTANT, NOT_RANGE }

    /**
     * Stores a mapping between a CaretPos structure and a traditional
     * integer position into a string.  This is used to map between the two, for example
     * when dealing with error messages that came from a string but need to be mapped back
     * into a location in the InfixStructured
     *
     * The posOuter field holds the CaretPos that points to a given text field, but without a final location
     * in the field.  So if you have an InfixStructured like "abc", posOuter will actually just be null,
     * startIndex will be 0 and endIndex will be 2.  But if you have "get(abc)", then posOuter would be
     * new CaretPos(1, null) [because the brackets are index 1 in the InfixStructured] and startIndex would be
     * 3 and endIndex would be 5.
     */
    // Package-visible
    static class CaretPosMap
    {



        private final CaretPos posOuter; // Has null at inner point where you should put within-field caret index
        private final int startIndex; // The corresponding index within the entire String
        private final int endIndex; // The corresponding index within the entire String

        // Package-visible
        CaretPosMap(CaretPos posOuter, int startIndex, int endIndex)
        {
            this.posOuter = posOuter;
            this.startIndex = startIndex;
            this.endIndex = endIndex;
        }

        /**
         * Makes a copy of this CaretPosMap, with the given index on the beginning of the posOuter field.
         */
        public CaretPosMap wrap(int index)
        {
            return new CaretPosMap(new CaretPos(index, posOuter), startIndex, endIndex);
        }

        @Override
        public boolean equals(Object obj)
        {
            if (this == obj)
                return true;
            if (obj == null)
                return false;
            if (getClass() != obj.getClass())
                return false;
            CaretPosMap other = (CaretPosMap) obj;
            if (endIndex != other.endIndex)
                return false;
            if (posOuter == null) {
                if (other.posOuter != null)
                    return false;
            }
            else if (!posOuter.equals(other.posOuter))
                return false;
            if (startIndex != other.startIndex)
                return false;
            return true;
        }

        @Override
        public int hashCode()
        {
            return startIndex % 31;
        }

        // For debugging:
        @Override
        public String toString()
        {
            return "CaretPosMap [posOuter=" + posOuter + ", startIndex="
                    + startIndex + ", endIndex=" + endIndex + "]";
        }


    }


    abstract boolean isOperator(String s);

    abstract boolean beginsOperator(char c);

    abstract boolean canBeUnary(String s);

    abstract INFIX newInfix(InteractionManager editor, SLOT slot, String initialContent, BracketedStructured<?, SLOT> wrapper, StructuredSlot.ModificationToken token, Character... closingChars);

    private <T> T modificationReturn(FXFunction<StructuredSlot.ModificationToken, T> modificationAction)
    {
        if (slot != null) // can be null during testing
            return slot.modificationReturn(modificationAction);
        else
            return StructuredSlot.testingModification(modificationAction);
    }

    protected <T> void modification(FXConsumer<StructuredSlot.ModificationToken> modificationAction)
    {
        if (slot != null) // can be null during testing
            slot.modificationReturn(t -> {modificationAction.accept(t);return 0;});
        else
            StructuredSlot.testingModification(t -> {modificationAction.accept(t); return 0;});
    }

    @OnThread(Tag.FXPlatform)
    protected <T> void modificationPlatform(FXPlatformConsumer<StructuredSlot.ModificationToken> modificationAction)
    {
        // Defeat thread checker:
        modification(modificationAction::accept);
    }

    @OnThread(Tag.FXPlatform)
    private <T> T modificationReturnPlatform(FXPlatformFunction<StructuredSlot.ModificationToken, T> modificationAction)
    {
        // Defeat thread checker:
        return modificationReturn(modificationAction::apply);
    }

    //package-visible:
    String calculateText()
    {
        // Must filter out nulls after interleaving, to preserve ordering:
        return Utility.interleave(
            fields.stream().map(f -> f.getText()),
            operators.stream().map(o -> o == null ? null : o.get()))
            .filter(x -> x != null).collect(Collectors.joining());
    }

    /**
     * A simple class to allow a mutable integer to be passed around while building a CaretPosMap
     */
    // Package-visible
    static class IntCounter
    {
        public int counter = 0;
    }

    private static class OpPrec
    {
        final int prec;
        final int levels;
        OpPrec(int prec, int levels)
        {
            this.prec = prec;
            this.levels = levels;
        }
    }


    //Manvi jain

    /**
     * Read out the value in the slot
     * @param text
     */
    public void setAccessibilityRoleDescription(String text){
        this.getComponents().get(0).setAccessibleRoleDescription(text);
    }


    /**
     * converts all operator symbols to words for the Screenreader
     * @param textIn String with operator symbol
     * @return converted String
     */
    /** commented out by Cherry
    public String replaceOperatorInText(String textIn)
    {
        String text = textIn;
        final HashMap<String, String> operatorText = new HashMap<>(){{
                    put("==", "is equal equal to ");
                    put(">=", "is greater than equal to ");
                    put("<=", "is smaller than equal to ");
                    put("<","is smaller than ");
                    put(">", "is greater than ");
                    put("=", "is equals to ");
                    put("||", "or ");
                    put("&&", "and ");
                    put("!", "not");
                    put("&","bitwise and ");
                    put("|","bitwise or ");
                    put("^","power ");
                    put("/+","plus ");
                    put("-","minus ");
                    put("/*","star ");
                    put(">>","greater than greater than sign ");
                    put("<<","smaller than smaller than sign ");
                    put("%","percentage sign ");
                    put("->","arrow ");
        }};


        for(int i = 0; i < text.length() ; i++){
            if(operatorText.containsKey(Character.toString(text.charAt(i)))){
                try {
                    String doubleOp = Character.toString(text.charAt(i)) + text.charAt(i + 1);

                    if(operatorText.containsKey(doubleOp)){
                        text = text.replace(text.substring(i, i+2), operatorText.get(doubleOp));
                    }
                    else {
                        throw new IndexOutOfBoundsException();
                    }
                }catch (IndexOutOfBoundsException e){
                    text = text.replace(text.substring(i, i+1), operatorText.get(Character.toString(text.charAt(i))));
                }
            }
        }
        return text;
    } */

}
<|MERGE_RESOLUTION|>--- conflicted
+++ resolved
@@ -1,22 +1,22 @@
 /*
- This file is part of the BlueJ program. 
+ This file is part of the BlueJ program.
  Copyright (C) 2014,2015,2016,2017,2018,2019,2020 Michael Kölling and John Rosenberg
- 
- This program is free software; you can redistribute it and/or 
- modify it under the terms of the GNU General Public License 
- as published by the Free Software Foundation; either version 2 
- of the License, or (at your option) any later version. 
- 
- This program is distributed in the hope that it will be useful, 
- but WITHOUT ANY WARRANTY; without even the implied warranty of 
- MERCHANTABILITY or FITNESS FOR A PARTICULAR PURPOSE.  See the 
- GNU General Public License for more details. 
- 
- You should have received a copy of the GNU General Public License 
- along with this program; if not, write to the Free Software 
- Foundation, Inc., 51 Franklin Street, Fifth Floor, Boston, MA  02110-1301, USA. 
- 
- This file is subject to the Classpath exception as provided in the  
+
+ This program is free software; you can redistribute it and/or
+ modify it under the terms of the GNU General Public License
+ as published by the Free Software Foundation; either version 2
+ of the License, or (at your option) any later version.
+
+ This program is distributed in the hope that it will be useful,
+ but WITHOUT ANY WARRANTY; without even the implied warranty of
+ MERCHANTABILITY or FITNESS FOR A PARTICULAR PURPOSE.  See the
+ GNU General Public License for more details.
+
+ You should have received a copy of the GNU General Public License
+ along with this program; if not, write to the Free Software
+ Foundation, Inc., 51 Franklin Street, Fifth Floor, Boston, MA  02110-1301, USA.
+
+ This file is subject to the Classpath exception as provided in the
  LICENSE.txt file that accompanied this code.
  */
 package bluej.stride.framedjava.slots;
@@ -1686,14 +1686,10 @@
 
                     f.setText("", token);
                     //manvi jain
-<<<<<<< HEAD
-                    setAccessibilityRoleDescription(getSlot().getScreenreaderText() + " new object created ");
-=======
                     if (getSlot() != null)
                     {
-                        setAccessibilityRoleDescription(getSlot().getJavaCode() + " new object created ");
+                        setAccessibilityRoleDescription(getSlot().getScreenreaderText() + " new object created ");
                     }
->>>>>>> 5dcd31d2
                     operators.add(pos.index, new Operator("new ", this), token);
                     fields.add(pos.index + 1, makeNewField(following, false), token);
                     return new CaretPos(pos.index + 1, new CaretPos(0, null));
@@ -1704,12 +1700,8 @@
                     f.setText(f.getText().substring(0, posInField) + c + f.getText().substring(posInField), token);
 
                     //manvi
-<<<<<<< HEAD
-                    setAccessibilityRoleDescription(getSlot().getScreenreaderText());
-=======
                     if(getSlot() != null)
-                        setAccessibilityRoleDescription(getSlot().getJavaCode());
->>>>>>> 5dcd31d2
+                        setAccessibilityRoleDescription(getSlot().getScreenreaderText());
 
                    CaretPos overridePos = checkFieldChange(pos.index, new CaretPos(pos.index, new CaretPos(posInField+1, null)), c == '.', user, token);
                     return overridePos;
@@ -1753,20 +1745,13 @@
             // If it is not a quote, or it is after a backslash, insert as-is:
             f.setText(f.getText().substring(0, posInField) + c + f.getText().substring(posInField), token);
             //Manvi jain
-<<<<<<< HEAD
-            if(getSlot().getJavaCode().charAt(0) == '\'')
-                setAccessibilityRoleDescription(getSlot().getScreenreaderText() + " in apostrophe");
-            else
-                setAccessibilityRoleDescription(getSlot().getScreenreaderText() + " in quotation");
-=======
             if(getSlot() != null)
             {
                 if (getSlot().getJavaCode().charAt(0) == '\'')
-                    setAccessibilityRoleDescription(getSlot().getJavaCode() + " in apostrophe");
+                    setAccessibilityRoleDescription(getSlot().getScreenreaderText() + " in apostrophe");
                 else
-                    setAccessibilityRoleDescription(getSlot().getJavaCode() + " in quotation");
-            }
->>>>>>> 5dcd31d2
+                    setAccessibilityRoleDescription(getSlot().getScreenreaderText() + " in quotation");
+            }
             return new CaretPos(pos.index, new CaretPos(posInField+1, null));
         }
         return null;
