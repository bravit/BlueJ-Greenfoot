--- conflicted
+++ resolved
@@ -255,11 +255,7 @@
         // We need to find all non-overlapping errors, preferring our own errors
         // to those of javac, and then preferring shorter errors (as probably being more specific)
         List<CodeError> sortedErrors = allErrors.stream()
-<<<<<<< HEAD
-                .sorted((a, b) -> CodeError.compareErrors(a, b)).collect(Collectors.toList());
-=======
             .sorted((a, b) -> CodeError.compareErrors(a, b)).collect(Collectors.toList());
->>>>>>> b74276ba
 
         sortedErrors.forEach(e -> {
             // Add the error if it doesn't overlap:
@@ -355,9 +351,6 @@
         recalculateShownErrors();
     }
 
-<<<<<<< HEAD
-    protected BooleanExpression getFreshExtra(CodeError err) {
-=======
     @OnThread(Tag.FXPlatform)
     /**
      * Updates an error in the error list, required when errors are first added without being
@@ -372,7 +365,6 @@
 
     protected BooleanExpression getFreshExtra(CodeError err)
     {
->>>>>>> b74276ba
         return new ReadOnlyBooleanWrapper(false);
     }
 
