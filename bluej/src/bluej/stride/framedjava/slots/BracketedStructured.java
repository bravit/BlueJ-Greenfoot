/*
 This file is part of the BlueJ program. 
<<<<<<< HEAD

=======
>>>>>>> b4ecb16e
 Copyright (C) 2014,2015,2016,2018,2021 Michael Kölling and John Rosenberg
 
 This program is free software; you can redistribute it and/or 
 modify it under the terms of the GNU General Public License 
 as published by the Free Software Foundation; either version 2 
 of the License, or (at your option) any later version. 
 
 This program is distributed in the hope that it will be useful, 
 but WITHOUT ANY WARRANTY; without even the implied warranty of 
 MERCHANTABILITY or FITNESS FOR A PARTICULAR PURPOSE.  See the 
 GNU General Public License for more details. 
 
 You should have received a copy of the GNU General Public License 
 along with this program; if not, write to the Free Software 
 Foundation, Inc., 51 Franklin Street, Fifth Floor, Boston, MA  02110-1301, USA. 
 
 This file is subject to the Classpath exception as provided in the  
 LICENSE.txt file that accompanied this code.
 */
package bluej.stride.framedjava.slots;

import java.util.List;
import java.util.Optional;
import java.util.OptionalInt;
import java.util.stream.Stream;

import bluej.stride.generic.ScreenreaderDictionary;
import javafx.collections.FXCollections;
import javafx.collections.ObservableList;
import javafx.scene.Node;
import javafx.scene.control.Label;
import javafx.scene.layout.Region;
import bluej.stride.framedjava.slots.InfixStructured.CaretPosMap;
import bluej.stride.framedjava.slots.InfixStructured.IntCounter;
import bluej.stride.generic.InteractionManager;
import bluej.stride.generic.Frame.View;
import bluej.utility.Utility;
import bluej.utility.javafx.HangingFlowPane;
import bluej.utility.javafx.JavaFXUtil;
import bluej.utility.javafx.SharedTransition;
import bluej.utility.javafx.binding.ConcatListBinding;
import threadchecker.OnThread;
import threadchecker.Tag;

/**
 * A bracketed subexpression in an expression slot.  This item will have matching
 * opening/closing brackets (round, square or curly) around an InfixStructured.
 * 
 * Many of its methods simply delegate to the contained InfixStructured.
 */
// Package-visible
class BracketedStructured<INFIX extends InfixStructured<SLOT, INFIX>, SLOT extends StructuredSlot<?, INFIX, ?>> implements StructuredSlotComponent
{
    /** The parent expression this item lives in */
    private final INFIX parent;
    /** The expression directly contained between the brackets */
    private final INFIX content;
    /** The list of GUI components (derived from the sub-expression) */
    private final ObservableList<Node> components = FXCollections.observableArrayList();
    /** The opening bracket character */ 
    private final char opening;
    /** The closing bracket character (must be same bracket type as opening, but cached for convenience */
    private final char closing;
    /** The label which displays the opening bracket */
    private final Label openingLabel;
    /** The label which displays the closing bracket */
    private final Label closingLabel;
    
    public BracketedStructured(InteractionManager editor, INFIX parent, SLOT slot, char opening, String initialContent, StructuredSlot.ModificationToken token)
    {
        this.parent = parent;
        this.opening = opening;
        switch (opening)
        {
        case '(': closing = ')'; break;
        case '[': closing = ']'; break;
        case '{': closing = '}'; break;
        case '<': closing = '>'; break;
        default: throw new IllegalArgumentException("Unrecognised bracket: " + opening);
        }
        content = parent.newInfix(editor, slot, initialContent, this, token, closing);
        openingLabel = StructuredSlot.makeBracket("" + opening, true, content);
        closingLabel = StructuredSlot.makeBracket("" + closing, false, content);
        HangingFlowPane.setBreakBefore(closingLabel, false);
        ConcatListBinding.bind(components, FXCollections.observableArrayList(FXCollections.observableArrayList(openingLabel), content.getComponents(), FXCollections.observableArrayList(closingLabel)));
    }

    @Override
    public String getText()
    {
        return "" + opening + content.getCopyText(null, null) + closing;
    }

    @Override
    public void focusAtStart()
    {
        content.focusAtStart();
    }

    @Override
    public void focusAtEnd()
    {
        content.focusAtEnd();
        
    }

    @Override
    public Node focusAtPos(CaretPos caretPos)
    {
        return content.positionCaret(caretPos);        
    }

    @Override
    public TextOverlayPosition calculateOverlayPos(CaretPos subPos)
    {
        return content.calculateOverlayPos(subPos);
    }

    @Override
    public PosAndDist getNearest(double sceneX, double sceneY, boolean allowDescend, boolean anchorInItem)
    {
        if (allowDescend)
            return content.getNearest(sceneX, sceneY, true, OptionalInt.empty());
        else
            return new PosAndDist();
    }

    @Override
    public CaretPos getSelectIntoPos(boolean atEnd)
    {
        // Compound, so they can't select into us:
        return null;
    }
    
    @Override
    public CaretPos getStartPos()
    {
        return content.getStartPos();
    }
    
    @Override
    public CaretPos getEndPos()
    {
        return content.getEndPos();
    }

    @Override
    public String getCopyText(CaretPos from, CaretPos to)
    {
        // We only add start and end when from/to are null:
        StringBuilder b = new StringBuilder();
        if (from == null)
            b.append(opening);
        b.append(content.getCopyText(from, to));        
        if (to == null)
            b.append(closing);
        
        return b.toString();
    }

    //cherry
    public String getScreenreaderText() {
        return ScreenreaderDictionary.transcribeForScreenreader(String.valueOf(opening)) +
                content.getScreenreaderText() +
                ScreenreaderDictionary.transcribeForScreenreader(String.valueOf(closing));
    }
    
    @Override
    public String getJavaCode()
    {
        StringBuilder b = new StringBuilder();
        
        b.append(opening);
        b.append(content.getJavaCode());        
        b.append(closing);
        
        return b.toString();
    }
    
    @Override
    public CaretPos getCurrentPos()
    {
        return content.getCurrentPos();
    }

    @Override
    public ObservableList<Node> getComponents()
    {
        return components;
    }

    @Override
    public List<CaretPosMap> mapCaretPosStringPos(IntCounter len, boolean javaString)
    {
        len.counter += 1;
        List<CaretPosMap> r = content.mapCaretPosStringPos(len, javaString);
        // Need to add one to each index for opening bracket, and one to length for closing brackets
        len.counter += 1;
        return r;
    }

    @Override
    public Region getNodeForPos(CaretPos pos)
    {
        return content.getNodeForPos(pos);
    }

    // Package-visible
    INFIX getContent()
    {
        return content;
    }

    @OnThread(Tag.FXPlatform)
    public void insertAfter(String text)
    {
        parent.insertNext(this, text);
    }

    @Override
    public String testingGetState(CaretPos pos)
    {
        return "" + opening + content.testingGetState(pos) + closing;
    }

    public INFIX testingContent()
    {
        return content;
    }

    @OnThread(Tag.FXPlatform)
    public CaretPos flatten(boolean atEnd, StructuredSlot.ModificationToken token)
    {
        return parent.flattenCompound(this, atEnd, token);
    }

    @Override
    public boolean isFocused()
    {
        return content.isFocused();
    }

    @Override
    @OnThread(Tag.FXPlatform)
    public void insertSuggestion(CaretPos p, String name, char opening, List<String> params, StructuredSlot.ModificationToken token)
    {
        content.insertSuggestion(p, name, opening, params, token);
    }

    //package-visible
    CaretPos absolutePos(CaretPos p)
    {
        return parent.absolutePos(this, p);
    }

    //package-visible
    char getOpening()
    {
        return opening;
    }

    public void focusBefore()
    {
        parent.backwardAtStart(this);        
    }

    public void focusAfter()
    {
        parent.forwardAtEnd(this);        
    }

    @Override
    public Stream<TextOverlayPosition> getAllStartEndPositionsBetween(CaretPos start, CaretPos end)
    {
        return content.getAllStartEndPositionsBetween(start, end);
    }

    @Override
    public Stream<InfixStructured<?, ?>> getAllExpressions()
    {
        return content.getAllExpressions();
    }

    // package-visible
    void highlightBrackets(boolean on)
    {
        JavaFXUtil.setPseudoclass("bj-bracket-highlight", on, openingLabel, closingLabel);
    }

    @Override
    public void setView(View oldView, View newView, SharedTransition animate)
    {
        content.setView(oldView, newView, animate, Optional.empty());
        JavaFXUtil.setPseudoclass("bj-java-preview", newView == View.JAVA_PREVIEW, openingLabel, closingLabel);
    }

    @Override
    public boolean isAlmostBlank()
    {
        return content.isAlmostBlank();
    }

    @Override
    public void notifyLostFocus(StructuredSlotField except)
    {
        content.notifyLostFocus(except);
    }

    // package-visible
    Node positionParentPos(CaretPos pos)
    {
        return parent.positionCaret(pos);
    }

    boolean isInSelection()
    {
        return parent != null && parent.isInSelection();
    }

    @Override
    public void setEditable(boolean editable)
    {
        content.setEditable(editable);
    }

    @Override
    public boolean isNumericLiteral()
    {
        return content.isNumericLiteral();
    }

    // package-visible
    void notifyIsMethodParams(boolean isMethodParams)
    {
        // We don't allow breaks before opening bracket of method params:
        HangingFlowPane.setBreakBefore(openingLabel, !isMethodParams);
    }

    @Override
    public int calculateEffort()
    {
        return content.calculateEffort();
    }

    //package-visible
    INFIX getParent()
    {
        return parent;
    }

    @Override
    public Stream<Node> makeDisplayClone(InteractionManager editor)
    {
        return Utility.concat(
            Stream.of(JavaFXUtil.cloneLabel(openingLabel, editor.getFontCSS())),
            content.makeDisplayClone(editor),
            Stream.of(JavaFXUtil.cloneLabel(closingLabel, editor.getFontCSS()))
        );
    }
}<|MERGE_RESOLUTION|>--- conflicted
+++ resolved
@@ -1,9 +1,5 @@
 /*
  This file is part of the BlueJ program. 
-<<<<<<< HEAD
-
-=======
->>>>>>> b4ecb16e
  Copyright (C) 2014,2015,2016,2018,2021 Michael Kölling and John Rosenberg
  
  This program is free software; you can redistribute it and/or 
